//! Checks for usage of  `&Vec[_]` and `&String`.

use clippy_utils::diagnostics::{span_lint, span_lint_and_sugg, span_lint_and_then, span_lint_hir_and_then};
use clippy_utils::source::snippet_opt;
use clippy_utils::ty::expr_sig;
use clippy_utils::visitors::contains_unsafe_block;
use clippy_utils::{get_expr_use_or_unification_node, is_lint_allowed, path_def_id, path_to_local};
use hir::LifetimeName;
use rustc_errors::{Applicability, MultiSpan};
use rustc_hir::def_id::DefId;
use rustc_hir::hir_id::HirIdMap;
use rustc_hir::intravisit::{walk_expr, Visitor};
use rustc_hir::{
    self as hir, AnonConst, BinOpKind, BindingAnnotation, Body, Expr, ExprKind, FnRetTy, FnSig, GenericArg,
    ImplItemKind, ItemKind, Lifetime, Mutability, Node, Param, PatKind, QPath, TraitFn, TraitItem, TraitItemKind,
    TyKind, Unsafety,
};
use rustc_infer::infer::TyCtxtInferExt;
use rustc_infer::traits::{Obligation, ObligationCause};
use rustc_lint::{LateContext, LateLintPass};
use rustc_middle::hir::nested_filter;
use rustc_middle::ty::{self, Binder, ClauseKind, ExistentialPredicate, List, PredicateKind, Ty};
<<<<<<< HEAD
use rustc_session::{declare_lint_pass, declare_tool_lint};
=======
use rustc_session::declare_lint_pass;
>>>>>>> d166fab5
use rustc_span::symbol::Symbol;
use rustc_span::{sym, Span};
use rustc_target::spec::abi::Abi;
use rustc_trait_selection::infer::InferCtxtExt as _;
use rustc_trait_selection::traits::query::evaluate_obligation::InferCtxtExt as _;
use std::{fmt, iter};

use crate::vec::is_allowed_vec_method;

declare_clippy_lint! {
    /// ### What it does
    /// This lint checks for function arguments of type `&String`, `&Vec`,
    /// `&PathBuf`, and `Cow<_>`. It will also suggest you replace `.clone()` calls
    /// with the appropriate `.to_owned()`/`to_string()` calls.
    ///
    /// ### Why is this bad?
    /// Requiring the argument to be of the specific size
    /// makes the function less useful for no benefit; slices in the form of `&[T]`
    /// or `&str` usually suffice and can be obtained from other types, too.
    ///
    /// ### Known problems
    /// There may be `fn(&Vec)`-typed references pointing to your function.
    /// If you have them, you will get a compiler error after applying this lint's
    /// suggestions. You then have the choice to undo your changes or change the
    /// type of the reference.
    ///
    /// Note that if the function is part of your public interface, there may be
    /// other crates referencing it, of which you may not be aware. Carefully
    /// deprecate the function before applying the lint suggestions in this case.
    ///
    /// ### Example
    /// ```ignore
    /// fn foo(&Vec<u32>) { .. }
    /// ```
    ///
    /// Use instead:
    /// ```ignore
    /// fn foo(&[u32]) { .. }
    /// ```
    #[clippy::version = "pre 1.29.0"]
    pub PTR_ARG,
    style,
    "fn arguments of the type `&Vec<...>` or `&String`, suggesting to use `&[...]` or `&str` instead, respectively"
}

declare_clippy_lint! {
    /// ### What it does
    /// This lint checks for equality comparisons with `ptr::null`
    ///
    /// ### Why is this bad?
    /// It's easier and more readable to use the inherent
    /// `.is_null()`
    /// method instead
    ///
    /// ### Example
    /// ```rust,ignore
    /// use std::ptr;
    ///
    /// if x == ptr::null {
    ///     // ..
    /// }
    /// ```
    ///
    /// Use instead:
    /// ```rust,ignore
    /// if x.is_null() {
    ///     // ..
    /// }
    /// ```
    #[clippy::version = "pre 1.29.0"]
    pub CMP_NULL,
    style,
    "comparing a pointer to a null pointer, suggesting to use `.is_null()` instead"
}

declare_clippy_lint! {
    /// ### What it does
    /// This lint checks for functions that take immutable references and return
    /// mutable ones. This will not trigger if no unsafe code exists as there
    /// are multiple safe functions which will do this transformation
    ///
    /// To be on the conservative side, if there's at least one mutable
    /// reference with the output lifetime, this lint will not trigger.
    ///
    /// ### Why is this bad?
    /// Creating a mutable reference which can be repeatably derived from an
    /// immutable reference is unsound as it allows creating multiple live
    /// mutable references to the same object.
    ///
    /// This [error](https://github.com/rust-lang/rust/issues/39465) actually
    /// lead to an interim Rust release 1.15.1.
    ///
    /// ### Known problems
    /// This pattern is used by memory allocators to allow allocating multiple
    /// objects while returning mutable references to each one. So long as
    /// different mutable references are returned each time such a function may
    /// be safe.
    ///
    /// ### Example
    /// ```ignore
    /// fn foo(&Foo) -> &mut Bar { .. }
    /// ```
    #[clippy::version = "pre 1.29.0"]
    pub MUT_FROM_REF,
    correctness,
    "fns that create mutable refs from immutable ref args"
}

declare_clippy_lint! {
    /// ### What it does
    /// This lint checks for invalid usages of `ptr::null`.
    ///
    /// ### Why is this bad?
    /// This causes undefined behavior.
    ///
    /// ### Example
    /// ```ignore
    /// // Undefined behavior
    /// unsafe { std::slice::from_raw_parts(ptr::null(), 0); }
    /// ```
    ///
    /// Use instead:
    /// ```ignore
    /// unsafe { std::slice::from_raw_parts(NonNull::dangling().as_ptr(), 0); }
    /// ```
    #[clippy::version = "1.53.0"]
    pub INVALID_NULL_PTR_USAGE,
    correctness,
    "invalid usage of a null pointer, suggesting `NonNull::dangling()` instead"
}

declare_lint_pass!(Ptr => [PTR_ARG, CMP_NULL, MUT_FROM_REF, INVALID_NULL_PTR_USAGE]);

impl<'tcx> LateLintPass<'tcx> for Ptr {
    fn check_trait_item(&mut self, cx: &LateContext<'tcx>, item: &'tcx TraitItem<'_>) {
        if let TraitItemKind::Fn(sig, trait_method) = &item.kind {
            if matches!(trait_method, TraitFn::Provided(_)) {
                // Handled by check body.
                return;
            }

            check_mut_from_ref(cx, sig, None);

            if !matches!(sig.header.abi, Abi::Rust) {
                // Ignore `extern` functions with non-Rust calling conventions
                return;
            }

            for arg in check_fn_args(
                cx,
                cx.tcx.fn_sig(item.owner_id).instantiate_identity().skip_binder(),
                sig.decl.inputs,
                &[],
            )
            .filter(|arg| arg.mutability() == Mutability::Not)
            {
                span_lint_hir_and_then(cx, PTR_ARG, arg.emission_id, arg.span, &arg.build_msg(), |diag| {
                    diag.span_suggestion(
                        arg.span,
                        "change this to",
                        format!("{}{}", arg.ref_prefix, arg.deref_ty.display(cx)),
                        Applicability::Unspecified,
                    );
                });
            }
        }
    }

    fn check_body(&mut self, cx: &LateContext<'tcx>, body: &'tcx Body<'_>) {
        let hir = cx.tcx.hir();
        let mut parents = hir.parent_iter(body.value.hir_id);
        let (item_id, sig, is_trait_item) = match parents.next() {
            Some((_, Node::Item(i))) => {
                if let ItemKind::Fn(sig, ..) = &i.kind {
                    (i.owner_id, sig, false)
                } else {
                    return;
                }
            },
            Some((_, Node::ImplItem(i))) => {
                if !matches!(parents.next(),
                    Some((_, Node::Item(i))) if matches!(&i.kind, ItemKind::Impl(i) if i.of_trait.is_none())
                ) {
                    return;
                }
                if let ImplItemKind::Fn(sig, _) = &i.kind {
                    (i.owner_id, sig, false)
                } else {
                    return;
                }
            },
            Some((_, Node::TraitItem(i))) => {
                if let TraitItemKind::Fn(sig, _) = &i.kind {
                    (i.owner_id, sig, true)
                } else {
                    return;
                }
            },
            _ => return,
        };

        check_mut_from_ref(cx, sig, Some(body));

        if !matches!(sig.header.abi, Abi::Rust) {
            // Ignore `extern` functions with non-Rust calling conventions
            return;
        }

        let decl = sig.decl;
        let sig = cx.tcx.fn_sig(item_id).instantiate_identity().skip_binder();
        let lint_args: Vec<_> = check_fn_args(cx, sig, decl.inputs, body.params)
            .filter(|arg| !is_trait_item || arg.mutability() == Mutability::Not)
            .collect();
        let results = check_ptr_arg_usage(cx, body, &lint_args);

        for (result, args) in results.iter().zip(lint_args.iter()).filter(|(r, _)| !r.skip) {
            span_lint_hir_and_then(cx, PTR_ARG, args.emission_id, args.span, &args.build_msg(), |diag| {
                diag.multipart_suggestion(
                    "change this to",
                    iter::once((args.span, format!("{}{}", args.ref_prefix, args.deref_ty.display(cx))))
                        .chain(result.replacements.iter().map(|r| {
                            (
                                r.expr_span,
                                format!("{}{}", snippet_opt(cx, r.self_span).unwrap(), r.replacement),
                            )
                        }))
                        .collect(),
                    Applicability::Unspecified,
                );
            });
        }
    }

    fn check_expr(&mut self, cx: &LateContext<'tcx>, expr: &'tcx Expr<'_>) {
        if let ExprKind::Binary(ref op, l, r) = expr.kind {
            if (op.node == BinOpKind::Eq || op.node == BinOpKind::Ne) && (is_null_path(cx, l) || is_null_path(cx, r)) {
                span_lint(
                    cx,
                    CMP_NULL,
                    expr.span,
                    "comparing with null is better expressed by the `.is_null()` method",
                );
            }
        } else {
            check_invalid_ptr_usage(cx, expr);
        }
    }
}

fn check_invalid_ptr_usage<'tcx>(cx: &LateContext<'tcx>, expr: &'tcx Expr<'_>) {
    if let ExprKind::Call(fun, args) = expr.kind
        && let ExprKind::Path(ref qpath) = fun.kind
        && let Some(fun_def_id) = cx.qpath_res(qpath, fun.hir_id).opt_def_id()
        && let Some(name) = cx.tcx.get_diagnostic_name(fun_def_id)
    {
        // `arg` positions where null would cause U.B.
        let arg_indices: &[_] = match name {
            sym::ptr_read
            | sym::ptr_read_unaligned
            | sym::ptr_read_volatile
            | sym::ptr_replace
            | sym::ptr_slice_from_raw_parts
            | sym::ptr_slice_from_raw_parts_mut
            | sym::ptr_write
            | sym::ptr_write_bytes
            | sym::ptr_write_unaligned
            | sym::ptr_write_volatile
            | sym::slice_from_raw_parts
            | sym::slice_from_raw_parts_mut => &[0],
            sym::ptr_copy | sym::ptr_copy_nonoverlapping | sym::ptr_swap | sym::ptr_swap_nonoverlapping => &[0, 1],
            _ => return,
        };

        for &arg_idx in arg_indices {
            if let Some(arg) = args.get(arg_idx).filter(|arg| is_null_path(cx, arg)) {
                span_lint_and_sugg(
                    cx,
                    INVALID_NULL_PTR_USAGE,
                    arg.span,
                    "pointer must be non-null",
                    "change this to",
                    "core::ptr::NonNull::dangling().as_ptr()".to_string(),
                    Applicability::MachineApplicable,
                );
            }
        }
    }
}

#[derive(Default)]
struct PtrArgResult {
    skip: bool,
    replacements: Vec<PtrArgReplacement>,
}

struct PtrArgReplacement {
    expr_span: Span,
    self_span: Span,
    replacement: &'static str,
}

struct PtrArg<'tcx> {
    idx: usize,
    emission_id: hir::HirId,
    span: Span,
    ty_did: DefId,
    ty_name: Symbol,
    method_renames: &'static [(&'static str, &'static str)],
    ref_prefix: RefPrefix,
    deref_ty: DerefTy<'tcx>,
}
impl PtrArg<'_> {
    fn build_msg(&self) -> String {
        format!(
            "writing `&{}{}` instead of `&{}{}` involves a new object where a slice will do",
            self.ref_prefix.mutability.prefix_str(),
            self.ty_name,
            self.ref_prefix.mutability.prefix_str(),
            self.deref_ty.argless_str(),
        )
    }

    fn mutability(&self) -> Mutability {
        self.ref_prefix.mutability
    }
}

struct RefPrefix {
    lt: Lifetime,
    mutability: Mutability,
}
impl fmt::Display for RefPrefix {
    fn fmt(&self, f: &mut fmt::Formatter<'_>) -> fmt::Result {
        use fmt::Write;
        f.write_char('&')?;
        if !self.lt.is_anonymous() {
            self.lt.ident.fmt(f)?;
            f.write_char(' ')?;
        }
        f.write_str(self.mutability.prefix_str())
    }
}

struct DerefTyDisplay<'a, 'tcx>(&'a LateContext<'tcx>, &'a DerefTy<'tcx>);
impl fmt::Display for DerefTyDisplay<'_, '_> {
    fn fmt(&self, f: &mut fmt::Formatter<'_>) -> fmt::Result {
        use std::fmt::Write;
        match self.1 {
            DerefTy::Str => f.write_str("str"),
            DerefTy::Path => f.write_str("Path"),
            DerefTy::Slice(hir_ty, ty) => {
                f.write_char('[')?;
                match hir_ty.and_then(|s| snippet_opt(self.0, s)) {
                    Some(s) => f.write_str(&s)?,
                    None => ty.fmt(f)?,
                }
                f.write_char(']')
            },
        }
    }
}

enum DerefTy<'tcx> {
    Str,
    Path,
    Slice(Option<Span>, Ty<'tcx>),
}
impl<'tcx> DerefTy<'tcx> {
    fn ty(&self, cx: &LateContext<'tcx>) -> Ty<'tcx> {
        match *self {
            Self::Str => cx.tcx.types.str_,
            Self::Path => Ty::new_adt(
                cx.tcx,
                cx.tcx.adt_def(cx.tcx.get_diagnostic_item(sym::Path).unwrap()),
                List::empty(),
            ),
            Self::Slice(_, ty) => Ty::new_slice(cx.tcx, ty),
        }
    }

    fn argless_str(&self) -> &'static str {
        match *self {
            Self::Str => "str",
            Self::Path => "Path",
            Self::Slice(..) => "[_]",
        }
    }

    fn display<'a>(&'a self, cx: &'a LateContext<'tcx>) -> DerefTyDisplay<'a, 'tcx> {
        DerefTyDisplay(cx, self)
    }
}

fn check_fn_args<'cx, 'tcx: 'cx>(
    cx: &'cx LateContext<'tcx>,
    fn_sig: ty::FnSig<'tcx>,
    hir_tys: &'tcx [hir::Ty<'tcx>],
    params: &'tcx [Param<'tcx>],
) -> impl Iterator<Item = PtrArg<'tcx>> + 'cx {
    fn_sig
        .inputs()
        .iter()
        .zip(hir_tys.iter())
        .enumerate()
        .filter_map(move |(i, (ty, hir_ty))| {
            if let ty::Ref(_, ty, mutability) = *ty.kind()
                && let  ty::Adt(adt, args) = *ty.kind()
                && let TyKind::Ref(lt, ref ty) = hir_ty.kind
                && let TyKind::Path(QPath::Resolved(None, path)) = ty.ty.kind
                // Check that the name as typed matches the actual name of the type.
                // e.g. `fn foo(_: &Foo)` shouldn't trigger the lint when `Foo` is an alias for `Vec`
                && let [.., name] = path.segments
                && cx.tcx.item_name(adt.did()) == name.ident.name
            {
                let emission_id = params.get(i).map_or(hir_ty.hir_id, |param| param.hir_id);
                let (method_renames, deref_ty) = match cx.tcx.get_diagnostic_name(adt.did()) {
                    Some(sym::Vec) => (
                        [("clone", ".to_owned()")].as_slice(),
                        DerefTy::Slice(
                            name.args.and_then(|args| args.args.first()).and_then(|arg| {
                                if let GenericArg::Type(ty) = arg {
                                    Some(ty.span)
                                } else {
                                    None
                                }
                            }),
                            args.type_at(0),
                        ),
                    ),
                    _ if Some(adt.did()) == cx.tcx.lang_items().string() => {
                        ([("clone", ".to_owned()"), ("as_str", "")].as_slice(), DerefTy::Str)
                    },
                    Some(sym::PathBuf) => ([("clone", ".to_path_buf()"), ("as_path", "")].as_slice(), DerefTy::Path),
                    Some(sym::Cow) if mutability == Mutability::Not => {
                        if let Some((lifetime, ty)) = name.args.and_then(|args| {
                            if let [GenericArg::Lifetime(lifetime), ty] = args.args {
                                return Some((lifetime, ty));
                            }
                            None
                        }) {
                            if !lifetime.is_anonymous()
                                && fn_sig
                                    .output()
                                    .walk()
                                    .filter_map(|arg| {
                                        arg.as_region().and_then(|lifetime| match lifetime.kind() {
                                            ty::ReEarlyParam(r) => Some(r.def_id),
                                            ty::ReBound(_, r) => r.kind.get_id(),
                                            ty::ReLateParam(r) => r.bound_region.get_id(),
                                            ty::ReStatic
                                            | ty::ReVar(_)
                                            | ty::RePlaceholder(_)
                                            | ty::ReErased
                                            | ty::ReError(_) => None,
                                        })
                                    })
                                    .any(|def_id| {
                                        matches!(
                                            lifetime.res,
                                            LifetimeName::Param(param_def_id) if def_id
                                                .as_local()
                                                .is_some_and(|def_id| def_id == param_def_id),
                                        )
                                    })
                            {
                                // `&Cow<'a, T>` when the return type uses 'a is okay
                                return None;
                            }

                            let ty_name = snippet_opt(cx, ty.span()).unwrap_or_else(|| args.type_at(1).to_string());

                            span_lint_hir_and_then(
                                cx,
                                PTR_ARG,
                                emission_id,
                                hir_ty.span,
                                "using a reference to `Cow` is not recommended",
                                |diag| {
                                    diag.span_suggestion(
                                        hir_ty.span,
                                        "change this to",
                                        format!("&{}{ty_name}", mutability.prefix_str()),
                                        Applicability::Unspecified,
                                    );
                                },
                            );
                        }
                        return None;
                    },
                    _ => return None,
                };
                return Some(PtrArg {
                    idx: i,
                    emission_id,
                    span: hir_ty.span,
                    ty_did: adt.did(),
                    ty_name: name.ident.name,
                    method_renames,
                    ref_prefix: RefPrefix { lt: *lt, mutability },
                    deref_ty,
                });
            }
            None
        })
}

fn check_mut_from_ref<'tcx>(cx: &LateContext<'tcx>, sig: &FnSig<'_>, body: Option<&'tcx Body<'_>>) {
    if let FnRetTy::Return(ty) = sig.decl.output
        && let Some((out, Mutability::Mut, _)) = get_ref_lm(ty)
    {
        let out_region = cx.tcx.named_bound_var(out.hir_id);
        let args: Option<Vec<_>> = sig
            .decl
            .inputs
            .iter()
            .filter_map(get_ref_lm)
            .filter(|&(lt, _, _)| cx.tcx.named_bound_var(lt.hir_id) == out_region)
            .map(|(_, mutability, span)| (mutability == Mutability::Not).then_some(span))
            .collect();
        if let Some(args) = args
            && !args.is_empty()
            && body.map_or(true, |body| {
                sig.header.unsafety == Unsafety::Unsafe || contains_unsafe_block(cx, body.value)
            })
        {
            span_lint_and_then(
                cx,
                MUT_FROM_REF,
                ty.span,
                "mutable borrow from immutable input(s)",
                |diag| {
                    let ms = MultiSpan::from_spans(args);
                    diag.span_note(ms, "immutable borrow here");
                },
            );
        }
    }
}

#[expect(clippy::too_many_lines)]
fn check_ptr_arg_usage<'tcx>(cx: &LateContext<'tcx>, body: &'tcx Body<'_>, args: &[PtrArg<'tcx>]) -> Vec<PtrArgResult> {
    struct V<'cx, 'tcx> {
        cx: &'cx LateContext<'tcx>,
        /// Map from a local id to which argument it came from (index into `Self::args` and
        /// `Self::results`)
        bindings: HirIdMap<usize>,
        /// The arguments being checked.
        args: &'cx [PtrArg<'tcx>],
        /// The results for each argument (len should match args.len)
        results: Vec<PtrArgResult>,
        /// The number of arguments which can't be linted. Used to return early.
        skip_count: usize,
    }
    impl<'tcx> Visitor<'tcx> for V<'_, 'tcx> {
        type NestedFilter = nested_filter::OnlyBodies;
        fn nested_visit_map(&mut self) -> Self::Map {
            self.cx.tcx.hir()
        }

        fn visit_anon_const(&mut self, _: &'tcx AnonConst) {}

        fn visit_expr(&mut self, e: &'tcx Expr<'_>) {
            if self.skip_count == self.args.len() {
                return;
            }

            // Check if this is local we care about
            let Some(&args_idx) = path_to_local(e).and_then(|id| self.bindings.get(&id)) else {
                return walk_expr(self, e);
            };
            let args = &self.args[args_idx];
            let result = &mut self.results[args_idx];

            // Helper function to handle early returns.
            let mut set_skip_flag = || {
                if !result.skip {
                    self.skip_count += 1;
                }
                result.skip = true;
            };

            match get_expr_use_or_unification_node(self.cx.tcx, e) {
                Some((Node::Stmt(_), _)) => (),
                Some((Node::Local(l), _)) => {
                    // Only trace simple bindings. e.g `let x = y;`
                    if let PatKind::Binding(BindingAnnotation::NONE, id, _, None) = l.pat.kind {
                        self.bindings.insert(id, args_idx);
                    } else {
                        set_skip_flag();
                    }
                },
                Some((Node::Expr(e), child_id)) => match e.kind {
                    ExprKind::Call(f, expr_args) => {
                        let i = expr_args.iter().position(|arg| arg.hir_id == child_id).unwrap_or(0);
                        if expr_sig(self.cx, f).and_then(|sig| sig.input(i)).map_or(true, |ty| {
                            match *ty.skip_binder().peel_refs().kind() {
                                ty::Dynamic(preds, _, _) => !matches_preds(self.cx, args.deref_ty.ty(self.cx), preds),
                                ty::Param(_) => true,
                                ty::Adt(def, _) => def.did() == args.ty_did,
                                _ => false,
                            }
                        }) {
                            // Passed to a function taking the non-dereferenced type.
                            set_skip_flag();
                        }
                    },
                    ExprKind::MethodCall(name, self_arg, expr_args, _) => {
                        let i = std::iter::once(self_arg)
                            .chain(expr_args.iter())
                            .position(|arg| arg.hir_id == child_id)
                            .unwrap_or(0);
                        if i == 0 {
                            // Check if the method can be renamed.
                            let name = name.ident.as_str();
                            if let Some((_, replacement)) = args.method_renames.iter().find(|&&(x, _)| x == name) {
                                result.replacements.push(PtrArgReplacement {
                                    expr_span: e.span,
                                    self_span: self_arg.span,
                                    replacement,
                                });
                                return;
                            }
                        }

                        let Some(id) = self.cx.typeck_results().type_dependent_def_id(e.hir_id) else {
                            set_skip_flag();
                            return;
                        };

                        match *self.cx.tcx.fn_sig(id).instantiate_identity().skip_binder().inputs()[i]
                            .peel_refs()
                            .kind()
                        {
                            ty::Dynamic(preds, _, _) if !matches_preds(self.cx, args.deref_ty.ty(self.cx), preds) => {
                                set_skip_flag();
                            },
                            ty::Param(_) => {
                                set_skip_flag();
                            },
                            // If the types match check for methods which exist on both types. e.g. `Vec::len` and
                            // `slice::len`
                            ty::Adt(def, _) if def.did() == args.ty_did && !is_allowed_vec_method(self.cx, e) => {
                                set_skip_flag();
                            },
                            _ => (),
                        }
                    },
                    // Indexing is fine for currently supported types.
                    ExprKind::Index(e, _, _) if e.hir_id == child_id => (),
                    _ => set_skip_flag(),
                },
                _ => set_skip_flag(),
            }
        }
    }

    let mut skip_count = 0;
    let mut results = args.iter().map(|_| PtrArgResult::default()).collect::<Vec<_>>();
    let mut v = V {
        cx,
        bindings: args
            .iter()
            .enumerate()
            .filter_map(|(i, arg)| {
                let param = &body.params[arg.idx];
                match param.pat.kind {
                    PatKind::Binding(BindingAnnotation::NONE, id, _, None)
                        if !is_lint_allowed(cx, PTR_ARG, param.hir_id) =>
                    {
                        Some((id, i))
                    },
                    _ => {
                        skip_count += 1;
                        results[i].skip = true;
                        None
                    },
                }
            })
            .collect(),
        args,
        results,
        skip_count,
    };
    v.visit_expr(body.value);
    v.results
}

fn matches_preds<'tcx>(
    cx: &LateContext<'tcx>,
    ty: Ty<'tcx>,
    preds: &'tcx [ty::PolyExistentialPredicate<'tcx>],
) -> bool {
    let infcx = cx.tcx.infer_ctxt().build();
    preds.iter().all(|&p| match cx.tcx.instantiate_bound_regions_with_erased(p) {
        ExistentialPredicate::Trait(p) => infcx
            .type_implements_trait(p.def_id, [ty.into()].into_iter().chain(p.args.iter()), cx.param_env)
            .must_apply_modulo_regions(),
        ExistentialPredicate::Projection(p) => infcx.predicate_must_hold_modulo_regions(&Obligation::new(
            cx.tcx,
            ObligationCause::dummy(),
            cx.param_env,
            cx.tcx
                .mk_predicate(Binder::dummy(PredicateKind::Clause(ClauseKind::Projection(
                    p.with_self_ty(cx.tcx, ty),
                )))),
        )),
        ExistentialPredicate::AutoTrait(p) => infcx
            .type_implements_trait(p, [ty], cx.param_env)
            .must_apply_modulo_regions(),
    })
}

fn get_ref_lm<'tcx>(ty: &'tcx hir::Ty<'tcx>) -> Option<(&'tcx Lifetime, Mutability, Span)> {
    if let TyKind::Ref(lt, ref m) = ty.kind {
        Some((lt, m.mutbl, ty.span))
    } else {
        None
    }
}

fn is_null_path(cx: &LateContext<'_>, expr: &Expr<'_>) -> bool {
    if let ExprKind::Call(pathexp, []) = expr.kind {
        path_def_id(cx, pathexp).map_or(false, |id| {
            matches!(cx.tcx.get_diagnostic_name(id), Some(sym::ptr_null | sym::ptr_null_mut))
        })
    } else {
        false
    }
}<|MERGE_RESOLUTION|>--- conflicted
+++ resolved
@@ -20,11 +20,7 @@
 use rustc_lint::{LateContext, LateLintPass};
 use rustc_middle::hir::nested_filter;
 use rustc_middle::ty::{self, Binder, ClauseKind, ExistentialPredicate, List, PredicateKind, Ty};
-<<<<<<< HEAD
-use rustc_session::{declare_lint_pass, declare_tool_lint};
-=======
 use rustc_session::declare_lint_pass;
->>>>>>> d166fab5
 use rustc_span::symbol::Symbol;
 use rustc_span::{sym, Span};
 use rustc_target::spec::abi::Abi;
@@ -718,23 +714,25 @@
     preds: &'tcx [ty::PolyExistentialPredicate<'tcx>],
 ) -> bool {
     let infcx = cx.tcx.infer_ctxt().build();
-    preds.iter().all(|&p| match cx.tcx.instantiate_bound_regions_with_erased(p) {
-        ExistentialPredicate::Trait(p) => infcx
-            .type_implements_trait(p.def_id, [ty.into()].into_iter().chain(p.args.iter()), cx.param_env)
-            .must_apply_modulo_regions(),
-        ExistentialPredicate::Projection(p) => infcx.predicate_must_hold_modulo_regions(&Obligation::new(
-            cx.tcx,
-            ObligationCause::dummy(),
-            cx.param_env,
-            cx.tcx
-                .mk_predicate(Binder::dummy(PredicateKind::Clause(ClauseKind::Projection(
-                    p.with_self_ty(cx.tcx, ty),
-                )))),
-        )),
-        ExistentialPredicate::AutoTrait(p) => infcx
-            .type_implements_trait(p, [ty], cx.param_env)
-            .must_apply_modulo_regions(),
-    })
+    preds
+        .iter()
+        .all(|&p| match cx.tcx.instantiate_bound_regions_with_erased(p) {
+            ExistentialPredicate::Trait(p) => infcx
+                .type_implements_trait(p.def_id, [ty.into()].into_iter().chain(p.args.iter()), cx.param_env)
+                .must_apply_modulo_regions(),
+            ExistentialPredicate::Projection(p) => infcx.predicate_must_hold_modulo_regions(&Obligation::new(
+                cx.tcx,
+                ObligationCause::dummy(),
+                cx.param_env,
+                cx.tcx
+                    .mk_predicate(Binder::dummy(PredicateKind::Clause(ClauseKind::Projection(
+                        p.with_self_ty(cx.tcx, ty),
+                    )))),
+            )),
+            ExistentialPredicate::AutoTrait(p) => infcx
+                .type_implements_trait(p, [ty], cx.param_env)
+                .must_apply_modulo_regions(),
+        })
 }
 
 fn get_ref_lm<'tcx>(ty: &'tcx hir::Ty<'tcx>) -> Option<(&'tcx Lifetime, Mutability, Span)> {
