use clippy_utils::diagnostics::{span_lint_and_sugg, span_lint_and_then};
use clippy_utils::higher::VecArgs;
use clippy_utils::source::snippet_opt;
use clippy_utils::ty::type_diagnostic_name;
use clippy_utils::usage::{local_used_after_expr, local_used_in};
use clippy_utils::{higher, is_adjusted, path_to_local, path_to_local_id};
use rustc_errors::Applicability;
use rustc_hir::def_id::DefId;
use rustc_hir::{BindingAnnotation, Expr, ExprKind, FnRetTy, Param, PatKind, QPath, TyKind, Unsafety};
use rustc_infer::infer::TyCtxtInferExt;
use rustc_lint::{LateContext, LateLintPass};
use rustc_middle::ty::{
<<<<<<< HEAD
    self, Binder, ClosureArgs, ClosureKind, EarlyBinder, FnSig, GenericArg, GenericArgKind,
=======
    self, Binder, BoundConstness, ClosureArgs, ClosureKind, EarlyBinder, FnSig, GenericArg, GenericArgKind,
>>>>>>> add27226
    GenericArgsRef, ImplPolarity, List, Region, RegionKind, Ty, TypeVisitableExt, TypeckResults,
};
use rustc_session::{declare_lint_pass, declare_tool_lint};
use rustc_span::symbol::sym;
use rustc_target::spec::abi::Abi;
use rustc_trait_selection::traits::error_reporting::InferCtxtExt as _;

declare_clippy_lint! {
    /// ### What it does
    /// Checks for closures which just call another function where
    /// the function can be called directly. `unsafe` functions or calls where types
    /// get adjusted are ignored.
    ///
    /// ### Why is this bad?
    /// Needlessly creating a closure adds code for no benefit
    /// and gives the optimizer more work.
    ///
    /// ### Known problems
    /// If creating the closure inside the closure has a side-
    /// effect then moving the closure creation out will change when that side-
    /// effect runs.
    /// See [#1439](https://github.com/rust-lang/rust-clippy/issues/1439) for more details.
    ///
    /// ### Example
    /// ```rust,ignore
    /// xs.map(|x| foo(x))
    /// ```
    ///
    /// Use instead:
    /// ```rust,ignore
    /// // where `foo(_)` is a plain function that takes the exact argument type of `x`.
    /// xs.map(foo)
    /// ```
    #[clippy::version = "pre 1.29.0"]
    pub REDUNDANT_CLOSURE,
    style,
    "redundant closures, i.e., `|a| foo(a)` (which can be written as just `foo`)"
}

declare_clippy_lint! {
    /// ### What it does
    /// Checks for closures which only invoke a method on the closure
    /// argument and can be replaced by referencing the method directly.
    ///
    /// ### Why is this bad?
    /// It's unnecessary to create the closure.
    ///
    /// ### Example
    /// ```rust,ignore
    /// Some('a').map(|s| s.to_uppercase());
    /// ```
    /// may be rewritten as
    /// ```rust,ignore
    /// Some('a').map(char::to_uppercase);
    /// ```
    #[clippy::version = "1.35.0"]
    pub REDUNDANT_CLOSURE_FOR_METHOD_CALLS,
    pedantic,
    "redundant closures for method calls"
}

declare_lint_pass!(EtaReduction => [REDUNDANT_CLOSURE, REDUNDANT_CLOSURE_FOR_METHOD_CALLS]);

impl<'tcx> LateLintPass<'tcx> for EtaReduction {
    #[allow(clippy::too_many_lines)]
    fn check_expr(&mut self, cx: &LateContext<'tcx>, expr: &'tcx Expr<'_>) {
        let body = if let ExprKind::Closure(c) = expr.kind
            && c.fn_decl.inputs.iter().all(|ty| matches!(ty.kind, TyKind::Infer))
            && matches!(c.fn_decl.output, FnRetTy::DefaultReturn(_))
            && !expr.span.from_expansion()
        {
            cx.tcx.hir().body(c.body)
        } else {
            return;
        };

        if body.value.span.from_expansion() {
            if body.params.is_empty() {
                if let Some(VecArgs::Vec(&[])) = higher::VecArgs::hir(cx, body.value) {
                    // replace `|| vec![]` with `Vec::new`
                    span_lint_and_sugg(
                        cx,
                        REDUNDANT_CLOSURE,
                        expr.span,
                        "redundant closure",
                        "replace the closure with `Vec::new`",
                        "std::vec::Vec::new".into(),
                        Applicability::MachineApplicable,
                    );
                }
            }
            // skip `foo(|| macro!())`
            return;
        }

        let typeck = cx.typeck_results();
        let closure = if let ty::Closure(_, closure_subs) = typeck.expr_ty(expr).kind() {
            closure_subs.as_closure()
        } else {
            return;
        };

        if is_adjusted(cx, body.value) {
            return;
        }

        match body.value.kind {
            ExprKind::Call(callee, args)
                if matches!(callee.kind, ExprKind::Path(QPath::Resolved(..) | QPath::TypeRelative(..))) =>
            {
                let callee_ty = typeck.expr_ty(callee).peel_refs();
                if matches!(
                    type_diagnostic_name(cx, callee_ty),
                    Some(sym::Arc | sym::Rc)
                ) || !check_inputs(typeck, body.params, None, args) {
                    return;
                }
                let callee_ty_adjusted = typeck.expr_adjustments(callee).last().map_or(
                    callee_ty,
                    |a| a.target.peel_refs(),
                );

                let sig = match callee_ty_adjusted.kind() {
                    ty::FnDef(def, _) => cx.tcx.fn_sig(def).skip_binder().skip_binder(),
                    ty::FnPtr(sig) => sig.skip_binder(),
                    ty::Closure(_, subs) => cx
                        .tcx
                        .signature_unclosure(subs.as_closure().sig(), Unsafety::Normal)
                        .skip_binder(),
                    _ => {
                        if typeck.type_dependent_def_id(body.value.hir_id).is_some()
                            && let subs = typeck.node_args(body.value.hir_id)
                            && let output = typeck.expr_ty(body.value)
                            && let ty::Tuple(tys) = *subs.type_at(1).kind()
                        {
                            cx.tcx.mk_fn_sig(tys, output, false, Unsafety::Normal, Abi::Rust)
                        } else {
                            return;
                        }
                    },
                };
                if check_sig(cx, closure, sig)
                    && let generic_args = typeck.node_args(callee.hir_id)
                    // Given some trait fn `fn f() -> ()` and some type `T: Trait`, `T::f` is not
                    // `'static` unless `T: 'static`. The cast `T::f as fn()` will, however, result
                    // in a type which is `'static`.
                    // For now ignore all callee types which reference a type parameter.
                    && !generic_args.types().any(|t| matches!(t.kind(), ty::Param(_)))
                {
                    span_lint_and_then(
                        cx,
                        REDUNDANT_CLOSURE,
                        expr.span,
                        "redundant closure",
                        |diag| {
                            if let Some(mut snippet) = snippet_opt(cx, callee.span) {
                                if let Ok((ClosureKind::FnMut, _))
                                    = cx.tcx.infer_ctxt().build().type_implements_fn_trait(
                                        cx.param_env,
                                        Binder::bind_with_vars(callee_ty_adjusted, List::empty()),
<<<<<<< HEAD
=======
                                        BoundConstness::NotConst,
>>>>>>> add27226
                                        ImplPolarity::Positive,
                                    ) && path_to_local(callee)
                                        .map_or(
                                            false,
                                            |l| local_used_in(cx, l, args) || local_used_after_expr(cx, l, expr),
                                        )
                                {
                                    // Mutable closure is used after current expr; we cannot consume it.
                                    snippet = format!("&mut {snippet}");
                                }
                                diag.span_suggestion(
                                    expr.span,
                                    "replace the closure with the function itself",
                                    snippet,
                                    Applicability::MachineApplicable,
                                );
                            }
                        }
                    );
                }
            },
            ExprKind::MethodCall(path, self_, args, _) if check_inputs(typeck, body.params, Some(self_), args) => {
                if let Some(method_def_id) = typeck.type_dependent_def_id(body.value.hir_id)
                    && check_sig(cx, closure, cx.tcx.fn_sig(method_def_id).skip_binder().skip_binder())
                {
                    span_lint_and_then(
                        cx,
                        REDUNDANT_CLOSURE_FOR_METHOD_CALLS,
                        expr.span,
                        "redundant closure",
                        |diag| {
                            let args = typeck.node_args(body.value.hir_id);
                            let name = get_ufcs_type_name(cx, method_def_id, args);
                            diag.span_suggestion(
                                expr.span,
                                "replace the closure with the method itself",
                                format!("{}::{}", name, path.ident.name),
                                Applicability::MachineApplicable,
                            );
                        },
                    );
                }
            },
            _ => (),
        }
    }
}

fn check_inputs(
    typeck: &TypeckResults<'_>,
    params: &[Param<'_>],
    self_arg: Option<&Expr<'_>>,
    args: &[Expr<'_>],
) -> bool {
    params.len() == self_arg.map_or(0, |_| 1) + args.len()
        && params.iter().zip(self_arg.into_iter().chain(args)).all(|(p, arg)| {
            matches!(
                p.pat.kind,PatKind::Binding(BindingAnnotation::NONE, id, _, None)
                if path_to_local_id(arg, id)
            )
            // Only allow adjustments which change regions (i.e. re-borrowing).
            && typeck
                .expr_adjustments(arg)
                .last()
                .map_or(true, |a| a.target == typeck.expr_ty(arg))
        })
}

fn check_sig<'tcx>(cx: &LateContext<'tcx>, closure: ClosureArgs<'tcx>, call_sig: FnSig<'_>) -> bool {
    call_sig.unsafety == Unsafety::Normal
        && !has_late_bound_to_non_late_bound_regions(
            cx.tcx
                .signature_unclosure(closure.sig(), Unsafety::Normal)
                .skip_binder(),
            call_sig,
        )
}

/// This walks through both signatures and checks for any time a late-bound region is expected by an
/// `impl Fn` type, but the target signature does not have a late-bound region in the same position.
///
/// This is needed because rustc is unable to late bind early-bound regions in a function signature.
fn has_late_bound_to_non_late_bound_regions(from_sig: FnSig<'_>, to_sig: FnSig<'_>) -> bool {
    fn check_region(from_region: Region<'_>, to_region: Region<'_>) -> bool {
        matches!(from_region.kind(), RegionKind::ReLateBound(..))
            && !matches!(to_region.kind(), RegionKind::ReLateBound(..))
    }

    fn check_subs(from_subs: &[GenericArg<'_>], to_subs: &[GenericArg<'_>]) -> bool {
        if from_subs.len() != to_subs.len() {
            return true;
        }
        for (from_arg, to_arg) in to_subs.iter().zip(from_subs) {
            match (from_arg.unpack(), to_arg.unpack()) {
                (GenericArgKind::Lifetime(from_region), GenericArgKind::Lifetime(to_region)) => {
                    if check_region(from_region, to_region) {
                        return true;
                    }
                },
                (GenericArgKind::Type(from_ty), GenericArgKind::Type(to_ty)) => {
                    if check_ty(from_ty, to_ty) {
                        return true;
                    }
                },
                (GenericArgKind::Const(_), GenericArgKind::Const(_)) => (),
                _ => return true,
            }
        }
        false
    }

    fn check_ty(from_ty: Ty<'_>, to_ty: Ty<'_>) -> bool {
        match (from_ty.kind(), to_ty.kind()) {
            (&ty::Adt(_, from_subs), &ty::Adt(_, to_subs)) => check_subs(from_subs, to_subs),
            (&ty::Array(from_ty, _), &ty::Array(to_ty, _)) | (&ty::Slice(from_ty), &ty::Slice(to_ty)) => {
                check_ty(from_ty, to_ty)
            },
            (&ty::Ref(from_region, from_ty, _), &ty::Ref(to_region, to_ty, _)) => {
                check_region(from_region, to_region) || check_ty(from_ty, to_ty)
            },
            (&ty::Tuple(from_tys), &ty::Tuple(to_tys)) => {
                from_tys.len() != to_tys.len()
                    || from_tys
                        .iter()
                        .zip(to_tys)
                        .any(|(from_ty, to_ty)| check_ty(from_ty, to_ty))
            },
            _ => from_ty.has_late_bound_regions(),
        }
    }

    assert!(from_sig.inputs_and_output.len() == to_sig.inputs_and_output.len());
    from_sig
        .inputs_and_output
        .iter()
        .zip(to_sig.inputs_and_output)
        .any(|(from_ty, to_ty)| check_ty(from_ty, to_ty))
}

fn get_ufcs_type_name<'tcx>(cx: &LateContext<'tcx>, method_def_id: DefId, args: GenericArgsRef<'tcx>) -> String {
    let assoc_item = cx.tcx.associated_item(method_def_id);
    let def_id = assoc_item.container_id(cx.tcx);
    match assoc_item.container {
        ty::TraitContainer => cx.tcx.def_path_str(def_id),
        ty::ImplContainer => {
            let ty = cx.tcx.type_of(def_id).instantiate_identity();
            match ty.kind() {
                ty::Adt(adt, _) => cx.tcx.def_path_str(adt.did()),
                ty::Array(..)
                | ty::Dynamic(..)
                | ty::Never
                | ty::RawPtr(_)
                | ty::Ref(..)
                | ty::Slice(_)
                | ty::Tuple(_) => {
                    format!("<{}>", EarlyBinder::bind(ty).instantiate(cx.tcx, args))
                },
                _ => ty.to_string(),
            }
        },
    }
}<|MERGE_RESOLUTION|>--- conflicted
+++ resolved
@@ -10,12 +10,8 @@
 use rustc_infer::infer::TyCtxtInferExt;
 use rustc_lint::{LateContext, LateLintPass};
 use rustc_middle::ty::{
-<<<<<<< HEAD
-    self, Binder, ClosureArgs, ClosureKind, EarlyBinder, FnSig, GenericArg, GenericArgKind,
-=======
-    self, Binder, BoundConstness, ClosureArgs, ClosureKind, EarlyBinder, FnSig, GenericArg, GenericArgKind,
->>>>>>> add27226
-    GenericArgsRef, ImplPolarity, List, Region, RegionKind, Ty, TypeVisitableExt, TypeckResults,
+    self, Binder, ClosureArgs, ClosureKind, EarlyBinder, FnSig, GenericArg, GenericArgKind, GenericArgsRef,
+    ImplPolarity, List, Region, RegionKind, Ty, TypeVisitableExt, TypeckResults,
 };
 use rustc_session::{declare_lint_pass, declare_tool_lint};
 use rustc_span::symbol::sym;
@@ -175,10 +171,6 @@
                                     = cx.tcx.infer_ctxt().build().type_implements_fn_trait(
                                         cx.param_env,
                                         Binder::bind_with_vars(callee_ty_adjusted, List::empty()),
-<<<<<<< HEAD
-=======
-                                        BoundConstness::NotConst,
->>>>>>> add27226
                                         ImplPolarity::Positive,
                                     ) && path_to_local(callee)
                                         .map_or(
