use clippy_utils::diagnostics::span_lint_and_then;
use clippy_utils::source::{indent_of, snippet};
<<<<<<< HEAD
use clippy_utils::{expr_or_init, get_attr, path_to_local};
=======
use clippy_utils::{expr_or_init, get_attr, path_to_local, peel_hir_expr_unary};
>>>>>>> d3c5b488
use rustc_data_structures::fx::{FxHashMap, FxHashSet, FxIndexMap};
use rustc_errors::Applicability;
use rustc_hir::def::{DefKind, Res};
use rustc_hir::intravisit::{walk_expr, Visitor};
use rustc_hir::{self as hir};
use rustc_lint::{LateContext, LateLintPass, LintContext};
<<<<<<< HEAD
use rustc_middle::ty::{GenericArgKind, Ty, TypeAndMut};
=======
use rustc_middle::ty::subst::GenericArgKind;
use rustc_middle::ty::{Ty, TypeAndMut};
>>>>>>> d3c5b488
use rustc_session::{declare_tool_lint, impl_lint_pass};
use rustc_span::symbol::Ident;
use rustc_span::{sym, Span, DUMMY_SP};
use std::borrow::Cow;

declare_clippy_lint! {
    /// ### What it does
    ///
    /// Searches for elements marked with `#[clippy::has_significant_drop]` that could be early
    /// dropped but are in fact dropped at the end of their scopes. In other words, enforces the
    /// "tightening" of their possible lifetimes.
    ///
    /// ### Why is this bad?
    ///
    /// Elements marked with `#[clippy::has_significant_drop]` are generally synchronizing
    /// primitives that manage shared resources, as such, it is desired to release them as soon as
    /// possible to avoid unnecessary resource contention.
    ///
    /// ### Example
    ///
    /// ```rust,ignore
    /// fn main() {
    ///   let lock = some_sync_resource.lock();
    ///   let owned_rslt = lock.do_stuff_with_resource();
    ///   // Only `owned_rslt` is needed but `lock` is still held.
    ///   do_heavy_computation_that_takes_time(owned_rslt);
    /// }
    /// ```
    ///
    /// Use instead:
    ///
    /// ```rust,ignore
    /// fn main() {
    ///     let owned_rslt = some_sync_resource.lock().do_stuff_with_resource();
    ///     do_heavy_computation_that_takes_time(owned_rslt);
    /// }
    /// ```
    #[clippy::version = "1.69.0"]
    pub SIGNIFICANT_DROP_TIGHTENING,
    nursery,
    "Searches for elements marked with `#[clippy::has_significant_drop]` that could be early dropped but are in fact dropped at the end of their scopes"
}

impl_lint_pass!(SignificantDropTightening<'_> => [SIGNIFICANT_DROP_TIGHTENING]);

#[derive(Default)]
pub struct SignificantDropTightening<'tcx> {
    apas: FxIndexMap<hir::HirId, AuxParamsAttr>,
    /// Auxiliary structure used to avoid having to verify the same type multiple times.
    seen_types: FxHashSet<Ty<'tcx>>,
    type_cache: FxHashMap<Ty<'tcx>, bool>,
}

impl<'tcx> LateLintPass<'tcx> for SignificantDropTightening<'tcx> {
    fn check_fn(
        &mut self,
        cx: &LateContext<'tcx>,
        _: hir::intravisit::FnKind<'_>,
        _: &hir::FnDecl<'_>,
        body: &'tcx hir::Body<'_>,
        _: Span,
        _: hir::def_id::LocalDefId,
    ) {
        self.apas.clear();
        let initial_dummy_stmt = dummy_stmt_expr(body.value);
        let mut ap = AuxParams::new(&mut self.apas, &initial_dummy_stmt);
        StmtsChecker::new(&mut ap, cx, &mut self.seen_types, &mut self.type_cache).visit_body(body);
        for apa in ap.apas.values() {
            if apa.counter <= 1 || !apa.has_expensive_expr_after_last_attr {
                continue;
            }
            span_lint_and_then(
                cx,
                SIGNIFICANT_DROP_TIGHTENING,
                apa.first_bind_ident.span,
                "temporary with significant `Drop` can be early dropped",
                |diag| {
                    match apa.counter {
                        0 | 1 => {},
                        2 => {
                            let indent = " ".repeat(indent_of(cx, apa.last_stmt_span).unwrap_or(0));
                            let init_method = snippet(cx, apa.first_method_span, "..");
                            let usage_method = snippet(cx, apa.last_method_span, "..");
                            let stmt = if apa.last_bind_ident == Ident::empty() {
                                format!("\n{indent}{init_method}.{usage_method};")
                            } else {
                                format!(
                                    "\n{indent}let {} = {init_method}.{usage_method};",
                                    snippet(cx, apa.last_bind_ident.span, ".."),
                                )
                            };
                            diag.span_suggestion_verbose(
                                apa.first_stmt_span,
                                "merge the temporary construction with its single usage",
                                stmt,
                                Applicability::MaybeIncorrect,
                            );
                            diag.span_suggestion(
                                apa.last_stmt_span,
                                "remove separated single usage",
                                "",
                                Applicability::MaybeIncorrect,
                            );
                        },
                        _ => {
                            diag.span_suggestion(
                                apa.last_stmt_span.shrink_to_hi(),
                                "drop the temporary after the end of its last usage",
                                format!(
                                    "\n{}drop({});",
                                    " ".repeat(indent_of(cx, apa.last_stmt_span).unwrap_or(0)),
                                    apa.first_bind_ident
                                ),
                                Applicability::MaybeIncorrect,
                            );
                        },
                    }
                    diag.note("this might lead to unnecessary resource contention");
                    diag.span_label(
                        apa.first_block_span,
                        format!(
                            "temporary `{}` is currently being dropped at the end of its contained scope",
                            apa.first_bind_ident
                        ),
                    );
                },
            );
        }
    }
}

/// Checks the existence of the `#[has_significant_drop]` attribute.
struct AttrChecker<'cx, 'others, 'tcx> {
    cx: &'cx LateContext<'tcx>,
    seen_types: &'others mut FxHashSet<Ty<'tcx>>,
    type_cache: &'others mut FxHashMap<Ty<'tcx>, bool>,
}

impl<'cx, 'others, 'tcx> AttrChecker<'cx, 'others, 'tcx> {
    pub(crate) fn new(
        cx: &'cx LateContext<'tcx>,
        seen_types: &'others mut FxHashSet<Ty<'tcx>>,
        type_cache: &'others mut FxHashMap<Ty<'tcx>, bool>,
    ) -> Self {
        seen_types.clear();
        Self {
            cx,
            seen_types,
            type_cache,
        }
    }

    fn has_sig_drop_attr(&mut self, ty: Ty<'tcx>) -> bool {
        // The borrow checker prevents us from using something fancier like or_insert_with.
        if let Some(ty) = self.type_cache.get(&ty) {
            return *ty;
        }
        let value = self.has_sig_drop_attr_uncached(ty);
        self.type_cache.insert(ty, value);
        value
    }

    fn has_sig_drop_attr_uncached(&mut self, ty: Ty<'tcx>) -> bool {
        if let Some(adt) = ty.ty_adt_def() {
            let mut iter = get_attr(
                self.cx.sess(),
                self.cx.tcx.get_attrs_unchecked(adt.did()),
                "has_significant_drop",
            );
            if iter.next().is_some() {
                return true;
            }
        }
        match ty.kind() {
            rustc_middle::ty::Adt(a, b) => {
                for f in a.all_fields() {
                    let ty = f.ty(self.cx.tcx, b);
                    if !self.has_seen_ty(ty) && self.has_sig_drop_attr(ty) {
                        return true;
                    }
                }
                for generic_arg in *b {
                    if let GenericArgKind::Type(ty) = generic_arg.unpack() {
                        if self.has_sig_drop_attr(ty) {
                            return true;
                        }
                    }
                }
                false
            },
            rustc_middle::ty::Array(ty, _)
            | rustc_middle::ty::RawPtr(TypeAndMut { ty, .. })
            | rustc_middle::ty::Ref(_, ty, _)
            | rustc_middle::ty::Slice(ty) => self.has_sig_drop_attr(*ty),
            _ => false,
        }
    }

    fn has_seen_ty(&mut self, ty: Ty<'tcx>) -> bool {
        !self.seen_types.insert(ty)
    }
}

struct StmtsChecker<'ap, 'lc, 'others, 'stmt, 'tcx> {
    ap: &'ap mut AuxParams<'others, 'stmt, 'tcx>,
    cx: &'lc LateContext<'tcx>,
    seen_types: &'others mut FxHashSet<Ty<'tcx>>,
    type_cache: &'others mut FxHashMap<Ty<'tcx>, bool>,
}

impl<'ap, 'lc, 'others, 'stmt, 'tcx> StmtsChecker<'ap, 'lc, 'others, 'stmt, 'tcx> {
    fn new(
        ap: &'ap mut AuxParams<'others, 'stmt, 'tcx>,
        cx: &'lc LateContext<'tcx>,
        seen_types: &'others mut FxHashSet<Ty<'tcx>>,
        type_cache: &'others mut FxHashMap<Ty<'tcx>, bool>,
    ) -> Self {
        Self {
            ap,
            cx,
            seen_types,
            type_cache,
        }
    }

    fn manage_has_expensive_expr_after_last_attr(&mut self) {
        let has_expensive_stmt = match self.ap.curr_stmt.kind {
            hir::StmtKind::Expr(expr) if is_inexpensive_expr(expr) => false,
            hir::StmtKind::Local(local) if let Some(expr) = local.init
                && let hir::ExprKind::Path(_) = expr.kind => false,
            _ => true
        };
        if has_expensive_stmt {
            for apa in self.ap.apas.values_mut() {
                let last_stmt_is_not_dummy = apa.last_stmt_span != DUMMY_SP;
                let last_stmt_is_not_curr = self.ap.curr_stmt.span != apa.last_stmt_span;
                let block_equals_curr = self.ap.curr_block_hir_id == apa.first_block_hir_id;
                let block_is_ancestor = self
                    .cx
                    .tcx
                    .hir()
                    .parent_iter(self.ap.curr_block_hir_id)
                    .any(|(id, _)| id == apa.first_block_hir_id);
                if last_stmt_is_not_dummy && last_stmt_is_not_curr && (block_equals_curr || block_is_ancestor) {
                    apa.has_expensive_expr_after_last_attr = true;
                }
            }
        }
    }
}

impl<'ap, 'lc, 'others, 'stmt, 'tcx> Visitor<'tcx> for StmtsChecker<'ap, 'lc, 'others, 'stmt, 'tcx> {
    fn visit_block(&mut self, block: &'tcx hir::Block<'tcx>) {
        self.ap.curr_block_hir_id = block.hir_id;
        self.ap.curr_block_span = block.span;
        for stmt in block.stmts {
            self.ap.curr_stmt = Cow::Borrowed(stmt);
            self.visit_stmt(stmt);
            self.ap.curr_block_hir_id = block.hir_id;
            self.ap.curr_block_span = block.span;
            self.manage_has_expensive_expr_after_last_attr();
        }
        if let Some(expr) = block.expr {
            self.ap.curr_stmt = Cow::Owned(dummy_stmt_expr(expr));
            self.visit_expr(expr);
            self.ap.curr_block_hir_id = block.hir_id;
            self.ap.curr_block_span = block.span;
            self.manage_has_expensive_expr_after_last_attr();
        }
    }

    fn visit_expr(&mut self, expr: &'tcx hir::Expr<'tcx>) {
        let modify_apa_params = |apa: &mut AuxParamsAttr| {
            apa.counter = apa.counter.wrapping_add(1);
            apa.has_expensive_expr_after_last_attr = false;
        };
        let mut ac = AttrChecker::new(self.cx, self.seen_types, self.type_cache);
        if ac.has_sig_drop_attr(self.cx.typeck_results().expr_ty(expr)) {
            if let hir::StmtKind::Local(local) = self.ap.curr_stmt.kind
                && let hir::PatKind::Binding(_, hir_id, ident, _) = local.pat.kind
                && !self.ap.apas.contains_key(&hir_id)
                && {
                    if let Some(local_hir_id) = path_to_local(expr) {
                        local_hir_id == hir_id
                    }
                    else {
                        true
                    }
                }
            {
                let mut apa = AuxParamsAttr {
                    first_bind_ident: ident,
                    first_block_hir_id: self.ap.curr_block_hir_id,
                    first_block_span: self.ap.curr_block_span,
                    first_method_span: {
                        let expr_or_init = expr_or_init(self.cx, expr);
                        if let hir::ExprKind::MethodCall(_, local_expr, _, span) = expr_or_init.kind {
                            local_expr.span.to(span)
                        }
                        else {
                            expr_or_init.span
                        }
                    },
                    first_stmt_span: self.ap.curr_stmt.span,
                    ..Default::default()
                };
                modify_apa_params(&mut apa);
                let _ = self.ap.apas.insert(hir_id, apa);
            } else {
                let Some(hir_id) = path_to_local(expr) else { return; };
                let Some(apa) = self.ap.apas.get_mut(&hir_id) else { return; };
                match self.ap.curr_stmt.kind {
                    hir::StmtKind::Local(local) => {
                        if let hir::PatKind::Binding(_, _, ident, _) = local.pat.kind {
                            apa.last_bind_ident = ident;
                        }
                        if let Some(local_init) = local.init
                            && let hir::ExprKind::MethodCall(_, _, _, span) = local_init.kind
                        {
                            apa.last_method_span = span;
                        }
                    },
<<<<<<< HEAD
                    hir::StmtKind::Semi(expr) => {
                        if has_drop(expr, &apa.first_bind_ident, self.cx) {
=======
                    hir::StmtKind::Semi(semi_expr) => {
                        if has_drop(semi_expr, &apa.first_bind_ident, self.cx) {
>>>>>>> d3c5b488
                            apa.has_expensive_expr_after_last_attr = false;
                            apa.last_stmt_span = DUMMY_SP;
                            return;
                        }
                        if let hir::ExprKind::MethodCall(_, _, _, span) = semi_expr.kind {
                            apa.last_method_span = span;
                        }
                    },
                    _ => {},
                }
                apa.last_stmt_span = self.ap.curr_stmt.span;
                modify_apa_params(apa);
            }
        }
        walk_expr(self, expr);
    }
}

/// Auxiliary parameters used on each block check of an item
struct AuxParams<'others, 'stmt, 'tcx> {
    //// See [AuxParamsAttr].
    apas: &'others mut FxIndexMap<hir::HirId, AuxParamsAttr>,
    /// The current block identifier that is being visited.
    curr_block_hir_id: hir::HirId,
    /// The current block span that is being visited.
    curr_block_span: Span,
    /// The current statement that is being visited.
    curr_stmt: Cow<'stmt, hir::Stmt<'tcx>>,
}

impl<'others, 'stmt, 'tcx> AuxParams<'others, 'stmt, 'tcx> {
    fn new(apas: &'others mut FxIndexMap<hir::HirId, AuxParamsAttr>, curr_stmt: &'stmt hir::Stmt<'tcx>) -> Self {
        Self {
            apas,
            curr_block_hir_id: hir::HirId::INVALID,
            curr_block_span: DUMMY_SP,
            curr_stmt: Cow::Borrowed(curr_stmt),
        }
    }
}

/// Auxiliary parameters used on expression created with `#[has_significant_drop]`.
#[derive(Debug)]
struct AuxParamsAttr {
    /// The number of times `#[has_significant_drop]` was referenced.
    counter: usize,
    /// If an expensive expression follows the last use of anything marked with
    /// `#[has_significant_drop]`.
    has_expensive_expr_after_last_attr: bool,

    /// The identifier of the block that involves the first `#[has_significant_drop]`.
    first_block_hir_id: hir::HirId,
    /// The span of the block that involves the first `#[has_significant_drop]`.
    first_block_span: Span,
    /// The binding or variable that references the initial construction of the type marked with
    /// `#[has_significant_drop]`.
    first_bind_ident: Ident,
    /// Similar to `init_bind_ident` but encompasses the right-hand method call.
    first_method_span: Span,
    /// Similar to `init_bind_ident` but encompasses the whole contained statement.
    first_stmt_span: Span,

    /// The last visited binding or variable span within a block that had any referenced inner type
    /// marked with `#[has_significant_drop]`.
    last_bind_ident: Ident,
    /// Similar to `last_bind_span` but encompasses the right-hand method call.
    last_method_span: Span,
    /// Similar to `last_bind_span` but encompasses the whole contained statement.
    last_stmt_span: Span,
}

impl Default for AuxParamsAttr {
    fn default() -> Self {
        Self {
            counter: 0,
            has_expensive_expr_after_last_attr: false,
            first_block_hir_id: hir::HirId::INVALID,
            first_bind_ident: Ident::empty(),
            first_block_span: DUMMY_SP,
            first_method_span: DUMMY_SP,
            first_stmt_span: DUMMY_SP,
            last_bind_ident: Ident::empty(),
            last_method_span: DUMMY_SP,
            last_stmt_span: DUMMY_SP,
        }
    }
}

fn dummy_stmt_expr<'any>(expr: &'any hir::Expr<'any>) -> hir::Stmt<'any> {
    hir::Stmt {
        hir_id: hir::HirId::INVALID,
        kind: hir::StmtKind::Expr(expr),
        span: DUMMY_SP,
    }
}

fn has_drop(expr: &hir::Expr<'_>, first_bind_ident: &Ident, lcx: &LateContext<'_>) -> bool {
    if let hir::ExprKind::Call(fun, args) = expr.kind
        && let hir::ExprKind::Path(hir::QPath::Resolved(_, fun_path)) = &fun.kind
        && let Res::Def(DefKind::Fn, did) = fun_path.res
        && lcx.tcx.is_diagnostic_item(sym::mem_drop, did)
        && let [first_arg, ..] = args
    {
        let has_ident = |local_expr: &hir::Expr<'_>| {
            if let hir::ExprKind::Path(hir::QPath::Resolved(_, arg_path)) = &local_expr.kind
                && let [first_arg_ps, .. ] = arg_path.segments
                && &first_arg_ps.ident == first_bind_ident
            {
                true
            }
            else {
                false
            }
        };
        if has_ident(first_arg) {
            return true;
        }
        if let hir::ExprKind::Tup(value) = &first_arg.kind && value.iter().any(has_ident) {
            return true;
        }
    }
    false
}

fn is_inexpensive_expr(expr: &hir::Expr<'_>) -> bool {
    let actual = peel_hir_expr_unary(expr).0;
    let is_path = matches!(actual.kind, hir::ExprKind::Path(_));
    let is_lit = matches!(actual.kind, hir::ExprKind::Lit(_));
    is_path || is_lit
}<|MERGE_RESOLUTION|>--- conflicted
+++ resolved
@@ -1,22 +1,13 @@
 use clippy_utils::diagnostics::span_lint_and_then;
 use clippy_utils::source::{indent_of, snippet};
-<<<<<<< HEAD
-use clippy_utils::{expr_or_init, get_attr, path_to_local};
-=======
 use clippy_utils::{expr_or_init, get_attr, path_to_local, peel_hir_expr_unary};
->>>>>>> d3c5b488
 use rustc_data_structures::fx::{FxHashMap, FxHashSet, FxIndexMap};
 use rustc_errors::Applicability;
 use rustc_hir::def::{DefKind, Res};
 use rustc_hir::intravisit::{walk_expr, Visitor};
 use rustc_hir::{self as hir};
 use rustc_lint::{LateContext, LateLintPass, LintContext};
-<<<<<<< HEAD
 use rustc_middle::ty::{GenericArgKind, Ty, TypeAndMut};
-=======
-use rustc_middle::ty::subst::GenericArgKind;
-use rustc_middle::ty::{Ty, TypeAndMut};
->>>>>>> d3c5b488
 use rustc_session::{declare_tool_lint, impl_lint_pass};
 use rustc_span::symbol::Ident;
 use rustc_span::{sym, Span, DUMMY_SP};
@@ -339,13 +330,8 @@
                             apa.last_method_span = span;
                         }
                     },
-<<<<<<< HEAD
-                    hir::StmtKind::Semi(expr) => {
-                        if has_drop(expr, &apa.first_bind_ident, self.cx) {
-=======
                     hir::StmtKind::Semi(semi_expr) => {
                         if has_drop(semi_expr, &apa.first_bind_ident, self.cx) {
->>>>>>> d3c5b488
                             apa.has_expensive_expr_after_last_attr = false;
                             apa.last_stmt_span = DUMMY_SP;
                             return;
