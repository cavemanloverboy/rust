#rust-clippy
[![Build Status](https://travis-ci.org/Manishearth/rust-clippy.svg?branch=master)](https://travis-ci.org/Manishearth/rust-clippy)

A collection of lints to catch common mistakes and improve your Rust code.

[Jump to usage instructions](#usage)

##Lints
<<<<<<< HEAD
There are 113 lints included in this crate:
=======
There are 110 lints included in this crate:
>>>>>>> af07ccc1

name                                                                                                           | default | meaning
---------------------------------------------------------------------------------------------------------------|---------|------------------------------------------------------------------------------------------------------------------------------------------------------------------------------------------------
[absurd_unsigned_comparisons](https://github.com/Manishearth/rust-clippy/wiki#absurd_unsigned_comparisons)     | warn    | testing whether an unsigned integer is non-positive
[approx_constant](https://github.com/Manishearth/rust-clippy/wiki#approx_constant)                             | warn    | the approximate of a known float constant (in `std::f64::consts` or `std::f32::consts`) is found; suggests to use the constant
[bad_bit_mask](https://github.com/Manishearth/rust-clippy/wiki#bad_bit_mask)                                   | warn    | expressions of the form `_ & mask == select` that will only ever return `true` or `false` (because in the example `select` containing bits that `mask` doesn't have)
[block_in_if_condition_expr](https://github.com/Manishearth/rust-clippy/wiki#block_in_if_condition_expr)       | warn    | braces can be eliminated in conditions that are expressions, e.g `if { true } ...`
[block_in_if_condition_stmt](https://github.com/Manishearth/rust-clippy/wiki#block_in_if_condition_stmt)       | warn    | avoid complex blocks in conditions, instead move the block higher and bind it with 'let'; e.g: `if { let x = true; x } ...`
[box_vec](https://github.com/Manishearth/rust-clippy/wiki#box_vec)                                             | warn    | usage of `Box<Vec<T>>`, vector elements are already on the heap
[boxed_local](https://github.com/Manishearth/rust-clippy/wiki#boxed_local)                                     | warn    | using Box<T> where unnecessary
[cast_possible_truncation](https://github.com/Manishearth/rust-clippy/wiki#cast_possible_truncation)           | allow   | casts that may cause truncation of the value, e.g `x as u8` where `x: u32`, or `x as i32` where `x: f32`
[cast_possible_wrap](https://github.com/Manishearth/rust-clippy/wiki#cast_possible_wrap)                       | allow   | casts that may cause wrapping around the value, e.g `x as i32` where `x: u32` and `x > i32::MAX`
[cast_precision_loss](https://github.com/Manishearth/rust-clippy/wiki#cast_precision_loss)                     | allow   | casts that cause loss of precision, e.g `x as f32` where `x: u64`
[cast_sign_loss](https://github.com/Manishearth/rust-clippy/wiki#cast_sign_loss)                               | allow   | casts from signed types to unsigned types, e.g `x as u32` where `x: i32`
[char_lit_as_u8](https://github.com/Manishearth/rust-clippy/wiki#char_lit_as_u8)                               | warn    | Casting a character literal to u8
[chars_next_cmp](https://github.com/Manishearth/rust-clippy/wiki#chars_next_cmp)                               | warn    | using `.chars().next()` to check if a string starts with a char
[clone_double_ref](https://github.com/Manishearth/rust-clippy/wiki#clone_double_ref)                           | warn    | using `clone` on `&&T`
[clone_on_copy](https://github.com/Manishearth/rust-clippy/wiki#clone_on_copy)                                 | warn    | using `clone` on a `Copy` type
[cmp_nan](https://github.com/Manishearth/rust-clippy/wiki#cmp_nan)                                             | deny    | comparisons to NAN (which will always return false, which is probably not intended)
[cmp_owned](https://github.com/Manishearth/rust-clippy/wiki#cmp_owned)                                         | warn    | creating owned instances for comparing with others, e.g. `x == "foo".to_string()`
[collapsible_if](https://github.com/Manishearth/rust-clippy/wiki#collapsible_if)                               | warn    | two nested `if`-expressions can be collapsed into one, e.g. `if x { if y { foo() } }` can be written as `if x && y { foo() }` and an `else { if .. } expression can be collapsed to `else if`
[cyclomatic_complexity](https://github.com/Manishearth/rust-clippy/wiki#cyclomatic_complexity)                 | warn    | finds functions that should be split up into multiple functions
[deprecated_semver](https://github.com/Manishearth/rust-clippy/wiki#deprecated_semver)                         | warn    | `Warn` on `#[deprecated(since = "x")]` where x is not semver
[derive_hash_not_eq](https://github.com/Manishearth/rust-clippy/wiki#derive_hash_not_eq)                       | warn    | deriving `Hash` but implementing `PartialEq` explicitly
[drop_ref](https://github.com/Manishearth/rust-clippy/wiki#drop_ref)                                           | warn    | call to `std::mem::drop` with a reference instead of an owned value, which will not call the `Drop::drop` method on the underlying value
[duplicate_underscore_argument](https://github.com/Manishearth/rust-clippy/wiki#duplicate_underscore_argument) | warn    | Function arguments having names which only differ by an underscore
[empty_loop](https://github.com/Manishearth/rust-clippy/wiki#empty_loop)                                       | warn    | empty `loop {}` detected
[enum_glob_use](https://github.com/Manishearth/rust-clippy/wiki#enum_glob_use)                                 | allow   | finds use items that import all variants of an enum
[enum_variant_names](https://github.com/Manishearth/rust-clippy/wiki#enum_variant_names)                       | warn    | finds enums where all variants share a prefix/postfix
[eq_op](https://github.com/Manishearth/rust-clippy/wiki#eq_op)                                                 | warn    | equal operands on both sides of a comparison or bitwise combination (e.g. `x == x`)
[expl_impl_clone_on_copy](https://github.com/Manishearth/rust-clippy/wiki#expl_impl_clone_on_copy)             | warn    | implementing `Clone` explicitly on `Copy` types
[explicit_counter_loop](https://github.com/Manishearth/rust-clippy/wiki#explicit_counter_loop)                 | warn    | for-looping with an explicit counter when `_.enumerate()` would do
[explicit_iter_loop](https://github.com/Manishearth/rust-clippy/wiki#explicit_iter_loop)                       | warn    | for-looping over `_.iter()` or `_.iter_mut()` when `&_` or `&mut _` would do
[extend_from_slice](https://github.com/Manishearth/rust-clippy/wiki#extend_from_slice)                         | warn    | `.extend_from_slice(_)` is a faster way to extend a Vec by a slice
[filter_next](https://github.com/Manishearth/rust-clippy/wiki#filter_next)                                     | warn    | using `filter(p).next()`, which is more succinctly expressed as `.find(p)`
[float_cmp](https://github.com/Manishearth/rust-clippy/wiki#float_cmp)                                         | warn    | using `==` or `!=` on float values (as floating-point operations usually involve rounding errors, it is always better to check for approximate equality within small bounds)
[for_kv_map](https://github.com/Manishearth/rust-clippy/wiki#for_kv_map)                                       | warn    | looping on a map using `iter` when `keys` or `values` would do
[for_loop_over_option](https://github.com/Manishearth/rust-clippy/wiki#for_loop_over_option)                   | warn    | for-looping over an `Option`, which is more clearly expressed as an `if let`
[for_loop_over_result](https://github.com/Manishearth/rust-clippy/wiki#for_loop_over_result)                   | warn    | for-looping over a `Result`, which is more clearly expressed as an `if let`
[identity_op](https://github.com/Manishearth/rust-clippy/wiki#identity_op)                                     | warn    | using identity operations, e.g. `x + 0` or `y / 1`
[ineffective_bit_mask](https://github.com/Manishearth/rust-clippy/wiki#ineffective_bit_mask)                   | warn    | expressions where a bit mask will be rendered useless by a comparison, e.g. `(x | 1) > 2`
[inline_always](https://github.com/Manishearth/rust-clippy/wiki#inline_always)                                 | warn    | `#[inline(always)]` is a bad idea in most cases
[invalid_regex](https://github.com/Manishearth/rust-clippy/wiki#invalid_regex)                                 | deny    | finds invalid regular expressions in `Regex::new(_)` invocations
[items_after_statements](https://github.com/Manishearth/rust-clippy/wiki#items_after_statements)               | warn    | finds blocks where an item comes after a statement
[iter_next_loop](https://github.com/Manishearth/rust-clippy/wiki#iter_next_loop)                               | warn    | for-looping over `_.next()` which is probably not intended
[len_without_is_empty](https://github.com/Manishearth/rust-clippy/wiki#len_without_is_empty)                   | warn    | traits and impls that have `.len()` but not `.is_empty()`
[len_zero](https://github.com/Manishearth/rust-clippy/wiki#len_zero)                                           | warn    | checking `.len() == 0` or `.len() > 0` (or similar) when `.is_empty()` could be used instead
[let_and_return](https://github.com/Manishearth/rust-clippy/wiki#let_and_return)                               | warn    | creating a let-binding and then immediately returning it like `let x = expr; x` at the end of a block
[let_unit_value](https://github.com/Manishearth/rust-clippy/wiki#let_unit_value)                               | warn    | creating a let binding to a value of unit type, which usually can't be used afterwards
[linkedlist](https://github.com/Manishearth/rust-clippy/wiki#linkedlist)                                       | warn    | usage of LinkedList, usually a vector is faster, or a more specialized data structure like a VecDeque
[map_clone](https://github.com/Manishearth/rust-clippy/wiki#map_clone)                                         | warn    | using `.map(|x| x.clone())` to clone an iterator or option's contents (recommends `.cloned()` instead)
[map_entry](https://github.com/Manishearth/rust-clippy/wiki#map_entry)                                         | warn    | use of `contains_key` followed by `insert` on a `HashMap` or `BTreeMap`
[match_bool](https://github.com/Manishearth/rust-clippy/wiki#match_bool)                                       | warn    | a match on boolean expression; recommends `if..else` block instead
[match_overlapping_arm](https://github.com/Manishearth/rust-clippy/wiki#match_overlapping_arm)                 | warn    | a match has overlapping arms
[match_ref_pats](https://github.com/Manishearth/rust-clippy/wiki#match_ref_pats)                               | warn    | a match or `if let` has all arms prefixed with `&`; the match expression can be dereferenced instead
[min_max](https://github.com/Manishearth/rust-clippy/wiki#min_max)                                             | warn    | `min(_, max(_, _))` (or vice versa) with bounds clamping the result to a constant
[modulo_one](https://github.com/Manishearth/rust-clippy/wiki#modulo_one)                                       | warn    | taking a number modulo 1, which always returns 0
[mut_mut](https://github.com/Manishearth/rust-clippy/wiki#mut_mut)                                             | allow   | usage of double-mut refs, e.g. `&mut &mut ...` (either copy'n'paste error, or shows a fundamental misunderstanding of references)
[mutex_atomic](https://github.com/Manishearth/rust-clippy/wiki#mutex_atomic)                                   | warn    | using a Mutex where an atomic value could be used instead
[mutex_integer](https://github.com/Manishearth/rust-clippy/wiki#mutex_integer)                                 | allow   | using a Mutex for an integer type
[needless_bool](https://github.com/Manishearth/rust-clippy/wiki#needless_bool)                                 | warn    | if-statements with plain booleans in the then- and else-clause, e.g. `if p { true } else { false }`
[needless_lifetimes](https://github.com/Manishearth/rust-clippy/wiki#needless_lifetimes)                       | warn    | using explicit lifetimes for references in function arguments when elision rules would allow omitting them
[needless_range_loop](https://github.com/Manishearth/rust-clippy/wiki#needless_range_loop)                     | warn    | for-looping over a range of indices where an iterator over items would do
[needless_return](https://github.com/Manishearth/rust-clippy/wiki#needless_return)                             | warn    | using a return statement like `return expr;` where an expression would suffice
[needless_update](https://github.com/Manishearth/rust-clippy/wiki#needless_update)                             | warn    | using `{ ..base }` when there are no missing fields
[no_effect](https://github.com/Manishearth/rust-clippy/wiki#no_effect)                                         | warn    | statements with no effect
[non_ascii_literal](https://github.com/Manishearth/rust-clippy/wiki#non_ascii_literal)                         | allow   | using any literal non-ASCII chars in a string literal; suggests using the \\u escape instead
[nonsensical_open_options](https://github.com/Manishearth/rust-clippy/wiki#nonsensical_open_options)           | warn    | nonsensical combination of options for opening a file
[ok_expect](https://github.com/Manishearth/rust-clippy/wiki#ok_expect)                                         | warn    | using `ok().expect()`, which gives worse error messages than calling `expect` directly on the Result
[option_map_unwrap_or](https://github.com/Manishearth/rust-clippy/wiki#option_map_unwrap_or)                   | warn    | using `Option.map(f).unwrap_or(a)`, which is more succinctly expressed as `map_or(a, f)`
[option_map_unwrap_or_else](https://github.com/Manishearth/rust-clippy/wiki#option_map_unwrap_or_else)         | warn    | using `Option.map(f).unwrap_or_else(g)`, which is more succinctly expressed as `map_or_else(g, f)`
[option_unwrap_used](https://github.com/Manishearth/rust-clippy/wiki#option_unwrap_used)                       | allow   | using `Option.unwrap()`, which should at least get a better message using `expect()`
[or_fun_call](https://github.com/Manishearth/rust-clippy/wiki#or_fun_call)                                     | warn    | using any `*or` method when the `*or_else` would do
[out_of_bounds_indexing](https://github.com/Manishearth/rust-clippy/wiki#out_of_bounds_indexing)               | deny    | out of bound constant indexing
[panic_params](https://github.com/Manishearth/rust-clippy/wiki#panic_params)                                   | warn    | missing parameters in `panic!`
[precedence](https://github.com/Manishearth/rust-clippy/wiki#precedence)                                       | warn    | catches operations where precedence may be unclear. See the wiki for a list of cases caught
[print_stdout](https://github.com/Manishearth/rust-clippy/wiki#print_stdout)                                   | allow   | printing on stdout
[ptr_arg](https://github.com/Manishearth/rust-clippy/wiki#ptr_arg)                                             | warn    | fn arguments of the type `&Vec<...>` or `&String`, suggesting to use `&[...]` or `&str` instead, respectively
[range_step_by_zero](https://github.com/Manishearth/rust-clippy/wiki#range_step_by_zero)                       | warn    | using Range::step_by(0), which produces an infinite iterator
[range_zip_with_len](https://github.com/Manishearth/rust-clippy/wiki#range_zip_with_len)                       | warn    | zipping iterator with a range when enumerate() would do
[redundant_closure](https://github.com/Manishearth/rust-clippy/wiki#redundant_closure)                         | warn    | using redundant closures, i.e. `|a| foo(a)` (which can be written as just `foo`)
[redundant_pattern](https://github.com/Manishearth/rust-clippy/wiki#redundant_pattern)                         | warn    | using `name @ _` in a pattern
[result_unwrap_used](https://github.com/Manishearth/rust-clippy/wiki#result_unwrap_used)                       | allow   | using `Result.unwrap()`, which might be better handled
[reverse_range_loop](https://github.com/Manishearth/rust-clippy/wiki#reverse_range_loop)                       | warn    | Iterating over an empty range, such as `10..0` or `5..5`
[search_is_some](https://github.com/Manishearth/rust-clippy/wiki#search_is_some)                               | warn    | using an iterator search followed by `is_some()`, which is more succinctly expressed as a call to `any()`
[shadow_reuse](https://github.com/Manishearth/rust-clippy/wiki#shadow_reuse)                                   | allow   | rebinding a name to an expression that re-uses the original value, e.g. `let x = x + 1`
[shadow_same](https://github.com/Manishearth/rust-clippy/wiki#shadow_same)                                     | allow   | rebinding a name to itself, e.g. `let mut x = &mut x`
[shadow_unrelated](https://github.com/Manishearth/rust-clippy/wiki#shadow_unrelated)                           | allow   | The name is re-bound without even using the original value
[should_implement_trait](https://github.com/Manishearth/rust-clippy/wiki#should_implement_trait)               | warn    | defining a method that should be implementing a std trait
[single_match](https://github.com/Manishearth/rust-clippy/wiki#single_match)                                   | warn    | a match statement with a single nontrivial arm (i.e, where the other arm is `_ => {}`) is used; recommends `if let` instead
[single_match_else](https://github.com/Manishearth/rust-clippy/wiki#single_match_else)                         | allow   | a match statement with a two arms where the second arm's pattern is a wildcard; recommends `if let` instead
[str_to_string](https://github.com/Manishearth/rust-clippy/wiki#str_to_string)                                 | warn    | using `to_string()` on a str, which should be `to_owned()`
[string_add](https://github.com/Manishearth/rust-clippy/wiki#string_add)                                       | allow   | using `x + ..` where x is a `String`; suggests using `push_str()` instead
[string_add_assign](https://github.com/Manishearth/rust-clippy/wiki#string_add_assign)                         | allow   | using `x = x + ..` where x is a `String`; suggests using `push_str()` instead
[string_lit_as_bytes](https://github.com/Manishearth/rust-clippy/wiki#string_lit_as_bytes)                     | warn    | calling `as_bytes` on a string literal; suggests using a byte string literal instead
[string_to_string](https://github.com/Manishearth/rust-clippy/wiki#string_to_string)                           | warn    | calling `String::to_string` which is inefficient
[temporary_assignment](https://github.com/Manishearth/rust-clippy/wiki#temporary_assignment)                   | warn    | assignments to temporaries
[toplevel_ref_arg](https://github.com/Manishearth/rust-clippy/wiki#toplevel_ref_arg)                           | warn    | An entire binding was declared as `ref`, in a function argument (`fn foo(ref x: Bar)`), or a `let` statement (`let ref x = foo()`). In such cases, it is preferred to take references with `&`.
[trivial_regex](https://github.com/Manishearth/rust-clippy/wiki#trivial_regex)                                 | warn    | finds trivial regular expressions in `Regex::new(_)` invocations
[type_complexity](https://github.com/Manishearth/rust-clippy/wiki#type_complexity)                             | warn    | usage of very complex types; recommends factoring out parts into `type` definitions
[unicode_not_nfc](https://github.com/Manishearth/rust-clippy/wiki#unicode_not_nfc)                             | allow   | using a unicode literal not in NFC normal form (see http://www.unicode.org/reports/tr15/ for further information)
[unit_cmp](https://github.com/Manishearth/rust-clippy/wiki#unit_cmp)                                           | warn    | comparing unit values (which is always `true` or `false`, respectively)
[unnecessary_mut_passed](https://github.com/Manishearth/rust-clippy/wiki#unnecessary_mut_passed)               | warn    | an argument is passed as a mutable reference although the function/method only demands an immutable reference
[unneeded_field_pattern](https://github.com/Manishearth/rust-clippy/wiki#unneeded_field_pattern)               | warn    | Struct fields are bound to a wildcard instead of using `..`
[unstable_as_mut_slice](https://github.com/Manishearth/rust-clippy/wiki#unstable_as_mut_slice)                 | warn    | as_mut_slice is not stable and can be replaced by &mut v[..]see https://github.com/rust-lang/rust/issues/27729
[unstable_as_slice](https://github.com/Manishearth/rust-clippy/wiki#unstable_as_slice)                         | warn    | as_slice is not stable and can be replaced by & v[..]see https://github.com/rust-lang/rust/issues/27729
[unused_collect](https://github.com/Manishearth/rust-clippy/wiki#unused_collect)                               | warn    | `collect()`ing an iterator without using the result; this is usually better written as a for loop
[unused_lifetimes](https://github.com/Manishearth/rust-clippy/wiki#unused_lifetimes)                           | warn    | unused lifetimes in function definitions
[used_underscore_binding](https://github.com/Manishearth/rust-clippy/wiki#used_underscore_binding)             | warn    | using a binding which is prefixed with an underscore
[useless_transmute](https://github.com/Manishearth/rust-clippy/wiki#useless_transmute)                         | warn    | transmutes that have the same to and from types
[useless_vec](https://github.com/Manishearth/rust-clippy/wiki#useless_vec)                                     | warn    | useless `vec!`
[while_let_loop](https://github.com/Manishearth/rust-clippy/wiki#while_let_loop)                               | warn    | `loop { if let { ... } else break }` can be written as a `while let` loop
[while_let_on_iterator](https://github.com/Manishearth/rust-clippy/wiki#while_let_on_iterator)                 | warn    | using a while-let loop instead of a for loop on an iterator
[wrong_pub_self_convention](https://github.com/Manishearth/rust-clippy/wiki#wrong_pub_self_convention)         | allow   | defining a public method named with an established prefix (like "into_") that takes `self` with the wrong convention
[wrong_self_convention](https://github.com/Manishearth/rust-clippy/wiki#wrong_self_convention)                 | warn    | defining a method named with an established prefix (like "into_") that takes `self` with the wrong convention
[zero_divided_by_zero](https://github.com/Manishearth/rust-clippy/wiki#zero_divided_by_zero)                   | warn    | usage of `0.0 / 0.0` to obtain NaN instead of std::f32::NaN or std::f64::NaN
[zero_width_space](https://github.com/Manishearth/rust-clippy/wiki#zero_width_space)                           | deny    | using a zero-width space in a string literal, which is confusing

More to come, please [file an issue](https://github.com/Manishearth/rust-clippy/issues) if you have ideas!

##Usage

Compiler plugins are highly unstable and will only work with a nightly Rust for now. Since stable Rust is backwards compatible, you should be able to compile your stable programs with nightly Rust with clippy plugged in to circumvent this.

Add in your `Cargo.toml`:
```toml
[dependencies]
clippy = "*"
```

You may also use [`cargo clippy`](https://github.com/arcnmx/cargo-clippy), a custom cargo subcommand that runs clippy on a given project.

Sample `main.rs`:
```rust
#![feature(plugin)]

#![plugin(clippy)]


fn main(){
    let x = Some(1u8);
    match x {
        Some(y) => println!("{:?}", y),
        _ => ()
    }
}
```

Produces this warning:
```
src/main.rs:8:5: 11:6 warning: you seem to be trying to use match for destructuring a single type. Consider using `if let`, #[warn(single_match)] on by default
src/main.rs:8     match x {
src/main.rs:9         Some(y) => println!("{:?}", y),
src/main.rs:10         _ => ()
src/main.rs:11     }
src/main.rs:8:5: 11:6 help: Try
if let Some(y) = x { println!("{:?}", y) }
```

You can add options  to `allow`/`warn`/`deny`:
- the whole set of `Warn` lints using the `clippy` lint group (`#![deny(clippy)]`)
- all lints using both the `clippy` and `clippy_pedantic` lint groups (`#![deny(clippy)]`, `#![deny(clippy_pedantic)]`). Note that `clippy_pedantic` contains some very aggressive lints prone to false positives.
- only some lints (`#![deny(single_match, box_vec)]`, etc)
- `allow`/`warn`/`deny` can be limited to a single function or module using `#[allow(...)]`, etc

Note: `deny` produces errors instead of warnings

To have cargo compile your crate with clippy without needing `#![plugin(clippy)]`
in your code, you can use:

```
cargo rustc -- -L /path/to/clippy_so -Z extra-plugins=clippy
```

*[Note](https://github.com/Manishearth/rust-clippy/wiki#a-word-of-warning):* Be sure that clippy was compiled with the same version of rustc that cargo invokes here!

If you want to make clippy an optional dependency, you can do the following:

In your `Cargo.toml`:
```toml
[dependencies]
clippy = {version = "*", optional = true}

[features]
default=[]
```

And, in your `main.rs` or `lib.rs`:

```rust
#![cfg_attr(feature="clippy", feature(plugin))]

#![cfg_attr(feature="clippy", plugin(clippy))]
```

##License
Licensed under [MPL](https://www.mozilla.org/MPL/2.0/). If you're having issues with the license, let me know and I'll try to change it to something more permissive.<|MERGE_RESOLUTION|>--- conflicted
+++ resolved
@@ -6,11 +6,7 @@
 [Jump to usage instructions](#usage)
 
 ##Lints
-<<<<<<< HEAD
-There are 113 lints included in this crate:
-=======
-There are 110 lints included in this crate:
->>>>>>> af07ccc1
+There are 114 lints included in this crate:
 
 name                                                                                                           | default | meaning
 ---------------------------------------------------------------------------------------------------------------|---------|------------------------------------------------------------------------------------------------------------------------------------------------------------------------------------------------
