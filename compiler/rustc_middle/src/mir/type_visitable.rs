--- conflicted
+++ resolved
@@ -6,26 +6,4 @@
     fn visit_with<V: TypeVisitor<'tcx>>(&self, _: &mut V) -> ControlFlow<V::BreakTy> {
         ControlFlow::CONTINUE
     }
-<<<<<<< HEAD
-}
-
-impl<'tcx> TypeVisitable<'tcx> for ConstantKind<'tcx> {
-    fn visit_with<V: TypeVisitor<'tcx>>(&self, visitor: &mut V) -> ControlFlow<V::BreakTy> {
-        visitor.visit_mir_const(*self)
-    }
-}
-
-impl<'tcx> TypeSuperVisitable<'tcx> for ConstantKind<'tcx> {
-    fn super_visit_with<V: TypeVisitor<'tcx>>(&self, visitor: &mut V) -> ControlFlow<V::BreakTy> {
-        match *self {
-            ConstantKind::Ty(c) => c.visit_with(visitor),
-            ConstantKind::Val(_, t) => t.visit_with(visitor),
-            ConstantKind::Unevaluated(uv, t) => {
-                uv.visit_with(visitor)?;
-                t.visit_with(visitor)
-            }
-        }
-    }
-=======
->>>>>>> b1ab3b73
 }