//! Various code related to computing outlives relations.
use self::env::OutlivesEnvironment;
use super::region_constraints::RegionConstraintData;
use super::{InferCtxt, RegionResolutionError};
use crate::infer::free_regions::RegionRelations;
use crate::infer::lexical_region_resolve::{self, LexicalRegionResolutions};
use rustc_middle::traits::query::OutlivesBound;
use rustc_middle::ty;

pub mod components;
pub mod env;
pub mod obligations;
pub mod test_type_match;
pub mod verify;

#[instrument(level = "debug", skip(param_env), ret)]
pub fn explicit_outlives_bounds<'tcx>(
    param_env: ty::ParamEnv<'tcx>,
) -> impl Iterator<Item = OutlivesBound<'tcx>> + 'tcx {
    param_env
        .caller_bounds()
        .into_iter()
        .map(ty::Predicate::kind)
        .filter_map(ty::Binder::no_bound_vars)
        .filter_map(move |kind| match kind {
            ty::PredicateKind::Clause(ty::ClauseKind::Projection(..))
            | ty::PredicateKind::Clause(ty::ClauseKind::Trait(..))
            | ty::PredicateKind::Clause(ty::ClauseKind::ConstArgHasType(..))
            | ty::PredicateKind::AliasRelate(..)
            | ty::PredicateKind::Coerce(..)
            | ty::PredicateKind::Subtype(..)
<<<<<<< HEAD
            | ty::PredicateKind::Clause(ty::Clause::WellFormed(..))
            | ty::PredicateKind::ObjectSafe(..)
            | ty::PredicateKind::ClosureKind(..)
            | ty::PredicateKind::Clause(ty::Clause::TypeOutlives(..))
            | ty::PredicateKind::Clause(ty::Clause::ConstEvaluatable(..))
=======
            | ty::PredicateKind::Clause(ty::ClauseKind::WellFormed(..))
            | ty::PredicateKind::ObjectSafe(..)
            | ty::PredicateKind::ClosureKind(..)
            | ty::PredicateKind::Clause(ty::ClauseKind::TypeOutlives(..))
            | ty::PredicateKind::Clause(ty::ClauseKind::ConstEvaluatable(..))
>>>>>>> 0faea772
            | ty::PredicateKind::ConstEquate(..)
            | ty::PredicateKind::Ambiguous
            | ty::PredicateKind::TypeWellFormedFromEnv(..) => None,
            ty::PredicateKind::Clause(ty::ClauseKind::RegionOutlives(ty::OutlivesPredicate(
                r_a,
                r_b,
            ))) => Some(OutlivesBound::RegionSubRegion(r_b, r_a)),
        })
}

impl<'tcx> InferCtxt<'tcx> {
    pub fn skip_region_resolution(&self) {
        let (var_infos, _) = {
            let mut inner = self.inner.borrow_mut();
            let inner = &mut *inner;
            // Note: `inner.region_obligations` may not be empty, because we
            // didn't necessarily call `process_registered_region_obligations`.
            // This is okay, because that doesn't introduce new vars.
            inner
                .region_constraint_storage
                .take()
                .expect("regions already resolved")
                .with_log(&mut inner.undo_log)
                .into_infos_and_data()
        };

        let lexical_region_resolutions = LexicalRegionResolutions {
            values: rustc_index::IndexVec::from_elem_n(
                crate::infer::lexical_region_resolve::VarValue::Value(self.tcx.lifetimes.re_erased),
                var_infos.len(),
            ),
        };

        let old_value = self.lexical_region_resolutions.replace(Some(lexical_region_resolutions));
        assert!(old_value.is_none());
    }

    /// Process the region constraints and return any errors that
    /// result. After this, no more unification operations should be
    /// done -- or the compiler will panic -- but it is legal to use
    /// `resolve_vars_if_possible` as well as `fully_resolve`.
    #[must_use]
    pub fn resolve_regions(
        &self,
        outlives_env: &OutlivesEnvironment<'tcx>,
    ) -> Vec<RegionResolutionError<'tcx>> {
        self.process_registered_region_obligations(outlives_env);

        let (var_infos, data) = {
            let mut inner = self.inner.borrow_mut();
            let inner = &mut *inner;
            assert!(
                self.tainted_by_errors().is_some() || inner.region_obligations.is_empty(),
                "region_obligations not empty: {:#?}",
                inner.region_obligations
            );
            inner
                .region_constraint_storage
                .take()
                .expect("regions already resolved")
                .with_log(&mut inner.undo_log)
                .into_infos_and_data()
        };

        let region_rels = &RegionRelations::new(self.tcx, outlives_env.free_region_map());

        let (lexical_region_resolutions, errors) =
            lexical_region_resolve::resolve(outlives_env.param_env, region_rels, var_infos, data);

        let old_value = self.lexical_region_resolutions.replace(Some(lexical_region_resolutions));
        assert!(old_value.is_none());

        errors
    }

    /// Obtains (and clears) the current set of region
    /// constraints. The inference context is still usable: further
    /// unifications will simply add new constraints.
    ///
    /// This method is not meant to be used with normal lexical region
    /// resolution. Rather, it is used in the NLL mode as a kind of
    /// interim hack: basically we run normal type-check and generate
    /// region constraints as normal, but then we take them and
    /// translate them into the form that the NLL solver
    /// understands. See the NLL module for mode details.
    pub fn take_and_reset_region_constraints(&self) -> RegionConstraintData<'tcx> {
        assert!(
            self.inner.borrow().region_obligations.is_empty(),
            "region_obligations not empty: {:#?}",
            self.inner.borrow().region_obligations
        );

        self.inner.borrow_mut().unwrap_region_constraints().take_and_reset_data()
    }

    /// Gives temporary access to the region constraint data.
    pub fn with_region_constraints<R>(
        &self,
        op: impl FnOnce(&RegionConstraintData<'tcx>) -> R,
    ) -> R {
        let mut inner = self.inner.borrow_mut();
        op(inner.unwrap_region_constraints().data())
    }
}<|MERGE_RESOLUTION|>--- conflicted
+++ resolved
@@ -29,19 +29,11 @@
             | ty::PredicateKind::AliasRelate(..)
             | ty::PredicateKind::Coerce(..)
             | ty::PredicateKind::Subtype(..)
-<<<<<<< HEAD
-            | ty::PredicateKind::Clause(ty::Clause::WellFormed(..))
-            | ty::PredicateKind::ObjectSafe(..)
-            | ty::PredicateKind::ClosureKind(..)
-            | ty::PredicateKind::Clause(ty::Clause::TypeOutlives(..))
-            | ty::PredicateKind::Clause(ty::Clause::ConstEvaluatable(..))
-=======
             | ty::PredicateKind::Clause(ty::ClauseKind::WellFormed(..))
             | ty::PredicateKind::ObjectSafe(..)
             | ty::PredicateKind::ClosureKind(..)
             | ty::PredicateKind::Clause(ty::ClauseKind::TypeOutlives(..))
             | ty::PredicateKind::Clause(ty::ClauseKind::ConstEvaluatable(..))
->>>>>>> 0faea772
             | ty::PredicateKind::ConstEquate(..)
             | ty::PredicateKind::Ambiguous
             | ty::PredicateKind::TypeWellFormedFromEnv(..) => None,
