// Copyright 2014 The Rust Project Developers. See the COPYRIGHT
// file at the top-level directory of this distribution and at
// http://rust-lang.org/COPYRIGHT.
//
// Licensed under the Apache License, Version 2.0 <LICENSE-APACHE or
// http://www.apache.org/licenses/LICENSE-2.0> or the MIT license
// <LICENSE-MIT or http://opensource.org/licenses/MIT>, at your
// option. This file may not be copied, modified, or distributed
// except according to those terms.

// Test interaction between unboxed closure sugar and default type
// parameters (should be exactly as if angle brackets were used).

#![feature(unboxed_closures)]
#![allow(dead_code)]

trait Foo<T,U,V=T> {
    fn dummy(&self, t: T, u: U, v: V);
}

<<<<<<< HEAD
trait Eq<Sized? X> { }
impl<Sized? X> Eq<X> for X { }
fn eq<Sized? A,Sized? B>() where A : Eq<B> { }
=======
trait Eq<X: ?Sized> for Sized? { }
impl<X: ?Sized> Eq<X> for X { }
fn eq<A: ?Sized,B: ?Sized>() where A : Eq<B> { }
>>>>>>> 8f3a4243

fn test<'a,'b>() {
    // Parens are equivalent to omitting default in angle.
    eq::< Foo<(int,),()>,               Foo(int)                      >();

    // In angle version, we supply something other than the default
    eq::< Foo<(int,),(),int>,           Foo(int)                      >();
    //~^ ERROR not implemented

    // Supply default explicitly.
    eq::< Foo<(int,),(),(int,)>,        Foo(int)                      >();
}

fn main() { }<|MERGE_RESOLUTION|>--- conflicted
+++ resolved
@@ -18,15 +18,9 @@
     fn dummy(&self, t: T, u: U, v: V);
 }
 
-<<<<<<< HEAD
-trait Eq<Sized? X> { }
-impl<Sized? X> Eq<X> for X { }
-fn eq<Sized? A,Sized? B>() where A : Eq<B> { }
-=======
-trait Eq<X: ?Sized> for Sized? { }
+trait Eq<X: ?Sized> { }
 impl<X: ?Sized> Eq<X> for X { }
 fn eq<A: ?Sized,B: ?Sized>() where A : Eq<B> { }
->>>>>>> 8f3a4243
 
 fn test<'a,'b>() {
     // Parens are equivalent to omitting default in angle.
