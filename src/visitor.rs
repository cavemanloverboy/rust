use std::cell::{Cell, RefCell};
use std::rc::Rc;

use rustc_ast::{ast, token::DelimToken, visit, AstLike};
use rustc_data_structures::sync::Lrc;
use rustc_span::{symbol, BytePos, Pos, Span};

use crate::attr::*;
use crate::comment::{contains_comment, rewrite_comment, CodeCharKind, CommentCodeSlices};
use crate::config::Version;
use crate::config::{BraceStyle, Config};
use crate::coverage::transform_missing_snippet;
use crate::items::{
    format_impl, format_trait, format_trait_alias, is_mod_decl, is_use_item, rewrite_extern_crate,
    rewrite_type_alias, FnBraceStyle, FnSig, ItemVisitorKind, StaticParts, StructParts,
};
use crate::macros::{macro_style, rewrite_macro, rewrite_macro_def, MacroPosition};
use crate::modules::Module;
use crate::rewrite::{Rewrite, RewriteContext};
use crate::shape::{Indent, Shape};
use crate::skip::{is_skip_attr, SkipContext};
use crate::source_map::{LineRangeUtils, SpanUtils};
use crate::spanned::Spanned;
use crate::stmt::Stmt;
use crate::syntux::session::ParseSess;
use crate::utils::{
    self, contains_skip, count_newlines, depr_skip_annotation, format_unsafety, inner_attributes,
    last_line_width, mk_sp, ptr_vec_to_ref_vec, rewrite_ident, starts_with_newline, stmt_expr,
};
use crate::{ErrorKind, FormatReport, FormattingError};

/// Creates a string slice corresponding to the specified span.
pub(crate) struct SnippetProvider {
    /// A pointer to the content of the file we are formatting.
    big_snippet: Lrc<String>,
    /// A position of the start of `big_snippet`, used as an offset.
    start_pos: usize,
    /// An end position of the file that this snippet lives.
    end_pos: usize,
}

impl SnippetProvider {
    pub(crate) fn span_to_snippet(&self, span: Span) -> Option<&str> {
        let start_index = span.lo().to_usize().checked_sub(self.start_pos)?;
        let end_index = span.hi().to_usize().checked_sub(self.start_pos)?;
        Some(&self.big_snippet[start_index..end_index])
    }

    pub(crate) fn new(start_pos: BytePos, end_pos: BytePos, big_snippet: Lrc<String>) -> Self {
        let start_pos = start_pos.to_usize();
        let end_pos = end_pos.to_usize();
        SnippetProvider {
            big_snippet,
            start_pos,
            end_pos,
        }
    }

    pub(crate) fn entire_snippet(&self) -> &str {
        self.big_snippet.as_str()
    }

    pub(crate) fn start_pos(&self) -> BytePos {
        BytePos::from_usize(self.start_pos)
    }

    pub(crate) fn end_pos(&self) -> BytePos {
        BytePos::from_usize(self.end_pos)
    }
}

pub(crate) struct FmtVisitor<'a> {
    parent_context: Option<&'a RewriteContext<'a>>,
    pub(crate) parse_sess: &'a ParseSess,
    pub(crate) buffer: String,
    pub(crate) last_pos: BytePos,
    // FIXME: use an RAII util or closure for indenting
    pub(crate) block_indent: Indent,
    pub(crate) config: &'a Config,
    pub(crate) is_if_else_block: bool,
    pub(crate) snippet_provider: &'a SnippetProvider,
    pub(crate) line_number: usize,
    /// List of 1-based line ranges which were annotated with skip
    /// Both bounds are inclusifs.
    pub(crate) skipped_range: Rc<RefCell<Vec<(usize, usize)>>>,
    pub(crate) macro_rewrite_failure: bool,
    pub(crate) report: FormatReport,
    pub(crate) skip_context: SkipContext,
    pub(crate) is_macro_def: bool,
}

impl<'a> Drop for FmtVisitor<'a> {
    fn drop(&mut self) {
        if let Some(ctx) = self.parent_context {
            if self.macro_rewrite_failure {
                ctx.macro_rewrite_failure.replace(true);
            }
        }
    }
}

impl<'b, 'a: 'b> FmtVisitor<'a> {
    fn set_parent_context(&mut self, context: &'a RewriteContext<'_>) {
        self.parent_context = Some(context);
    }

    pub(crate) fn shape(&self) -> Shape {
        Shape::indented(self.block_indent, self.config)
    }

    fn next_span(&self, hi: BytePos) -> Span {
        mk_sp(self.last_pos, hi)
    }

    fn visit_stmt(&mut self, stmt: &Stmt<'_>, include_empty_semi: bool) {
        debug!(
            "visit_stmt: {}",
            self.parse_sess.span_to_debug_info(stmt.span())
        );

        if stmt.is_empty() {
            // If the statement is empty, just skip over it. Before that, make sure any comment
            // snippet preceding the semicolon is picked up.
            let snippet = self.snippet(mk_sp(self.last_pos, stmt.span().lo()));
            let original_starts_with_newline = snippet
                .find(|c| c != ' ')
                .map_or(false, |i| starts_with_newline(&snippet[i..]));
            let snippet = snippet.trim();
            if !snippet.is_empty() {
                // FIXME(calebcartwright 2021-01-03) - This exists strictly to maintain legacy
                // formatting where rustfmt would preserve redundant semicolons on Items in a
                // statement position.
                // See comment within `walk_stmts` for more info
                if include_empty_semi {
                    self.format_missing(stmt.span().hi());
                } else {
                    if original_starts_with_newline {
                        self.push_str("\n");
                    }

                    self.push_str(&self.block_indent.to_string(self.config));
                    self.push_str(snippet);
                }
            } else if include_empty_semi {
                self.push_str(";");
            }
            self.last_pos = stmt.span().hi();
            return;
        }

        match stmt.as_ast_node().kind {
            ast::StmtKind::Item(ref item) => {
                self.visit_item(item);
                self.last_pos = stmt.span().hi();
            }
            ast::StmtKind::Local(..) | ast::StmtKind::Expr(..) | ast::StmtKind::Semi(..) => {
                let attrs = get_attrs_from_stmt(stmt.as_ast_node());
                if contains_skip(attrs) {
                    self.push_skipped_with_span(
                        attrs,
                        stmt.span(),
                        get_span_without_attrs(stmt.as_ast_node()),
                    );
                } else {
                    let shape = self.shape();
                    let rewrite = self.with_context(|ctx| stmt.rewrite(ctx, shape));
                    self.push_rewrite(stmt.span(), rewrite)
                }
            }
            ast::StmtKind::MacCall(ref mac_stmt) => {
                if self.visit_attrs(&mac_stmt.attrs, ast::AttrStyle::Outer) {
                    self.push_skipped_with_span(
                        &mac_stmt.attrs,
                        stmt.span(),
                        get_span_without_attrs(stmt.as_ast_node()),
                    );
                } else {
                    self.visit_mac(&mac_stmt.mac, None, MacroPosition::Statement);
                }
                self.format_missing(stmt.span().hi());
            }
            ast::StmtKind::Empty => (),
        }
    }

    /// Remove spaces between the opening brace and the first statement or the inner attribute
    /// of the block.
    fn trim_spaces_after_opening_brace(
        &mut self,
        b: &ast::Block,
        inner_attrs: Option<&[ast::Attribute]>,
    ) {
        if let Some(first_stmt) = b.stmts.first() {
            let hi = inner_attrs
                .and_then(|attrs| inner_attributes(attrs).first().map(|attr| attr.span.lo()))
                .unwrap_or_else(|| first_stmt.span().lo());
            let missing_span = self.next_span(hi);
            let snippet = self.snippet(missing_span);
            let len = CommentCodeSlices::new(snippet)
                .next()
                .and_then(|(kind, _, s)| {
                    if kind == CodeCharKind::Normal {
                        s.rfind('\n')
                    } else {
                        None
                    }
                });
            if let Some(len) = len {
                self.last_pos = self.last_pos + BytePos::from_usize(len);
            }
        }
    }

    pub(crate) fn visit_block(
        &mut self,
        b: &ast::Block,
        inner_attrs: Option<&[ast::Attribute]>,
        has_braces: bool,
    ) {
        debug!(
            "visit_block: {}",
            self.parse_sess.span_to_debug_info(b.span),
        );

        // Check if this block has braces.
        let brace_compensation = BytePos(if has_braces { 1 } else { 0 });

        self.last_pos = self.last_pos + brace_compensation;
        self.block_indent = self.block_indent.block_indent(self.config);
        self.push_str("{");
        self.trim_spaces_after_opening_brace(b, inner_attrs);

        // Format inner attributes if available.
        if let Some(attrs) = inner_attrs {
            self.visit_attrs(attrs, ast::AttrStyle::Inner);
        }

        self.walk_block_stmts(b);

        if !b.stmts.is_empty() {
            if let Some(expr) = stmt_expr(&b.stmts[b.stmts.len() - 1]) {
                if utils::semicolon_for_expr(&self.get_context(), expr) {
                    self.push_str(";");
                }
            }
        }

        let rest_span = self.next_span(b.span.hi());
        if out_of_file_lines_range!(self, rest_span) {
            self.push_str(self.snippet(rest_span));
            self.block_indent = self.block_indent.block_unindent(self.config);
        } else {
            // Ignore the closing brace.
            let missing_span = self.next_span(b.span.hi() - brace_compensation);
            self.close_block(missing_span, self.unindent_comment_on_closing_brace(b));
        }
        self.last_pos = source!(self, b.span).hi();
    }

    fn close_block(&mut self, span: Span, unindent_comment: bool) {
        let config = self.config;

        let mut last_hi = span.lo();
        let mut unindented = false;
        let mut prev_ends_with_newline = false;
        let mut extra_newline = false;

        let skip_normal = |s: &str| {
            let trimmed = s.trim();
            trimmed.is_empty() || trimmed.chars().all(|c| c == ';')
        };

        let comment_snippet = self.snippet(span);

        let align_to_right = if unindent_comment && contains_comment(comment_snippet) {
            let first_lines = comment_snippet.splitn(2, '/').next().unwrap_or("");
            last_line_width(first_lines) > last_line_width(comment_snippet)
        } else {
            false
        };

        for (kind, offset, sub_slice) in CommentCodeSlices::new(comment_snippet) {
            let sub_slice = transform_missing_snippet(config, sub_slice);

            debug!("close_block: {:?} {:?} {:?}", kind, offset, sub_slice);

            match kind {
                CodeCharKind::Comment => {
                    if !unindented && unindent_comment && !align_to_right {
                        unindented = true;
                        self.block_indent = self.block_indent.block_unindent(config);
                    }
                    let span_in_between = mk_sp(last_hi, span.lo() + BytePos::from_usize(offset));
                    let snippet_in_between = self.snippet(span_in_between);
                    let mut comment_on_same_line = !snippet_in_between.contains('\n');

                    let mut comment_shape =
                        Shape::indented(self.block_indent, config).comment(config);
                    if self.config.version() == Version::Two && comment_on_same_line {
                        self.push_str(" ");
                        // put the first line of the comment on the same line as the
                        // block's last line
                        match sub_slice.find('\n') {
                            None => {
                                self.push_str(&sub_slice);
                            }
                            Some(offset) if offset + 1 == sub_slice.len() => {
                                self.push_str(&sub_slice[..offset]);
                            }
                            Some(offset) => {
                                let first_line = &sub_slice[..offset];
                                self.push_str(first_line);
                                self.push_str(&self.block_indent.to_string_with_newline(config));

                                // put the other lines below it, shaping it as needed
                                let other_lines = &sub_slice[offset + 1..];
                                let comment_str =
                                    rewrite_comment(other_lines, false, comment_shape, config);
                                match comment_str {
                                    Some(ref s) => self.push_str(s),
                                    None => self.push_str(other_lines),
                                }
                            }
                        }
                    } else {
                        if comment_on_same_line {
                            // 1 = a space before `//`
                            let offset_len = 1 + last_line_width(&self.buffer)
                                .saturating_sub(self.block_indent.width());
                            match comment_shape
                                .visual_indent(offset_len)
                                .sub_width(offset_len)
                            {
                                Some(shp) => comment_shape = shp,
                                None => comment_on_same_line = false,
                            }
                        };

                        if comment_on_same_line {
                            self.push_str(" ");
                        } else {
                            if count_newlines(snippet_in_between) >= 2 || extra_newline {
                                self.push_str("\n");
                            }
                            self.push_str(&self.block_indent.to_string_with_newline(config));
                        }

                        let comment_str = rewrite_comment(&sub_slice, false, comment_shape, config);
                        match comment_str {
                            Some(ref s) => self.push_str(s),
                            None => self.push_str(&sub_slice),
                        }
                    }
                }
                CodeCharKind::Normal if skip_normal(&sub_slice) => {
                    extra_newline = prev_ends_with_newline && sub_slice.contains('\n');
                    continue;
                }
                CodeCharKind::Normal => {
                    self.push_str(&self.block_indent.to_string_with_newline(config));
                    self.push_str(sub_slice.trim());
                }
            }
            prev_ends_with_newline = sub_slice.ends_with('\n');
            extra_newline = false;
            last_hi = span.lo() + BytePos::from_usize(offset + sub_slice.len());
        }
        if unindented {
            self.block_indent = self.block_indent.block_indent(self.config);
        }
        self.block_indent = self.block_indent.block_unindent(self.config);
        self.push_str(&self.block_indent.to_string_with_newline(config));
        self.push_str("}");
    }

    fn unindent_comment_on_closing_brace(&self, b: &ast::Block) -> bool {
        self.is_if_else_block && !b.stmts.is_empty()
    }

    // Note that this only gets called for function definitions. Required methods
    // on traits do not get handled here.
    pub(crate) fn visit_fn(
        &mut self,
        fk: visit::FnKind<'_>,
        generics: &ast::Generics,
        fd: &ast::FnDecl,
        s: Span,
        defaultness: ast::Defaultness,
        inner_attrs: Option<&[ast::Attribute]>,
    ) {
        let indent = self.block_indent;
        let block;
        let rewrite = match fk {
            visit::FnKind::Fn(_, ident, _, _, Some(ref b)) => {
                block = b;
                self.rewrite_fn_before_block(
                    indent,
                    ident,
                    &FnSig::from_fn_kind(&fk, generics, fd, defaultness),
                    mk_sp(s.lo(), b.span.lo()),
                )
            }
            _ => unreachable!(),
        };

        if let Some((fn_str, fn_brace_style)) = rewrite {
            self.format_missing_with_indent(source!(self, s).lo());

            if let Some(rw) = self.single_line_fn(&fn_str, block, inner_attrs) {
                self.push_str(&rw);
                self.last_pos = s.hi();
                return;
            }

            self.push_str(&fn_str);
            match fn_brace_style {
                FnBraceStyle::SameLine => self.push_str(" "),
                FnBraceStyle::NextLine => {
                    self.push_str(&self.block_indent.to_string_with_newline(self.config))
                }
                _ => unreachable!(),
            }
            self.last_pos = source!(self, block.span).lo();
        } else {
            self.format_missing(source!(self, block.span).lo());
        }

        self.visit_block(block, inner_attrs, true)
    }

    pub(crate) fn visit_item(&mut self, item: &ast::Item) {
        skip_out_of_file_lines_range_visitor!(self, item.span);

        // This is where we bail out if there is a skip attribute. This is only
        // complex in the module case. It is complex because the module could be
        // in a separate file and there might be attributes in both files, but
        // the AST lumps them all together.
        let filtered_attrs;
        let mut attrs = &item.attrs;
        let skip_context_saved = self.skip_context.clone();
        self.skip_context.update_with_attrs(attrs);

        let should_visit_node_again = match item.kind {
            // For use/extern crate items, skip rewriting attributes but check for a skip attribute.
            ast::ItemKind::Use(..) | ast::ItemKind::ExternCrate(_) => {
                if contains_skip(attrs) {
                    self.push_skipped_with_span(attrs.as_slice(), item.span(), item.span());
                    false
                } else {
                    true
                }
            }
            // Module is inline, in this case we treat it like any other item.
            _ if !is_mod_decl(item) => {
                if self.visit_attrs(&item.attrs, ast::AttrStyle::Outer) {
                    self.push_skipped_with_span(item.attrs.as_slice(), item.span(), item.span());
                    false
                } else {
                    true
                }
            }
            // Module is not inline, but should be skipped.
            ast::ItemKind::Mod(..) if contains_skip(&item.attrs) => false,
            // Module is not inline and should not be skipped. We want
            // to process only the attributes in the current file.
            ast::ItemKind::Mod(..) => {
                filtered_attrs = filter_inline_attrs(&item.attrs, item.span());
                // Assert because if we should skip it should be caught by
                // the above case.
                assert!(!self.visit_attrs(&filtered_attrs, ast::AttrStyle::Outer));
                attrs = &filtered_attrs;
                true
            }
            _ => {
                if self.visit_attrs(&item.attrs, ast::AttrStyle::Outer) {
                    self.push_skipped_with_span(item.attrs.as_slice(), item.span(), item.span());
                    false
                } else {
                    true
                }
            }
        };

        // TODO(calebcartwright): consider enabling box_patterns feature gate
        if should_visit_node_again {
            match item.kind {
                ast::ItemKind::Use(ref tree) => self.format_import(item, tree),
                ast::ItemKind::Impl { .. } => {
                    let block_indent = self.block_indent;
                    let rw = self.with_context(|ctx| format_impl(ctx, item, block_indent));
                    self.push_rewrite(item.span, rw);
                }
                ast::ItemKind::Trait(..) => {
                    let block_indent = self.block_indent;
                    let rw = self.with_context(|ctx| format_trait(ctx, item, block_indent));
                    self.push_rewrite(item.span, rw);
                }
                ast::ItemKind::TraitAlias(ref generics, ref generic_bounds) => {
                    let shape = Shape::indented(self.block_indent, self.config);
                    let rw = format_trait_alias(
                        &self.get_context(),
                        item.ident,
                        &item.vis,
                        generics,
                        generic_bounds,
                        shape,
                    );
                    self.push_rewrite(item.span, rw);
                }
                ast::ItemKind::ExternCrate(_) => {
                    let rw = rewrite_extern_crate(&self.get_context(), item, self.shape());
                    let span = if attrs.is_empty() {
                        item.span
                    } else {
                        mk_sp(attrs[0].span.lo(), item.span.hi())
                    };
                    self.push_rewrite(span, rw);
                }
                ast::ItemKind::Struct(..) | ast::ItemKind::Union(..) => {
                    self.visit_struct(&StructParts::from_item(item));
                }
                ast::ItemKind::Enum(ref def, ref generics) => {
                    self.format_missing_with_indent(source!(self, item.span).lo());
                    self.visit_enum(item.ident, &item.vis, def, generics, item.span);
                    self.last_pos = source!(self, item.span).hi();
                }
                ast::ItemKind::Mod(unsafety, ref mod_kind) => {
                    self.format_missing_with_indent(source!(self, item.span).lo());
                    self.format_mod(mod_kind, unsafety, &item.vis, item.span, item.ident, attrs);
                }
                ast::ItemKind::MacCall(ref mac) => {
                    self.visit_mac(mac, Some(item.ident), MacroPosition::Item);
                }
                ast::ItemKind::ForeignMod(ref foreign_mod) => {
                    self.format_missing_with_indent(source!(self, item.span).lo());
                    self.format_foreign_mod(foreign_mod, item.span);
                }
                ast::ItemKind::Static(..) | ast::ItemKind::Const(..) => {
                    self.visit_static(&StaticParts::from_item(item));
                }
                ast::ItemKind::Fn(ref fn_kind) => {
                    let ast::Fn {
                        defaultness,
                        ref sig,
                        ref generics,
                        ref body,
                    } = **fn_kind;
                    if let Some(ref body) = body {
                        let inner_attrs = inner_attributes(&item.attrs);
                        let fn_ctxt = match sig.header.ext {
                            ast::Extern::None => visit::FnCtxt::Free,
                            _ => visit::FnCtxt::Foreign,
                        };
                        self.visit_fn(
<<<<<<< HEAD
                            visit::FnKind::Fn(fn_ctxt, item.ident, &sig, &item.vis, Some(body)),
=======
                            visit::FnKind::Fn(
                                fn_ctxt,
                                item.ident,
                                fn_signature,
                                &item.vis,
                                Some(body),
                            ),
>>>>>>> e4472d3b
                            generics,
                            &sig.decl,
                            item.span,
                            defaultness,
                            Some(&inner_attrs),
                        )
                    } else {
                        let indent = self.block_indent;
                        let rewrite = self.rewrite_required_fn(
<<<<<<< HEAD
                            indent, item.ident, &sig, &item.vis, generics, item.span,
=======
                            indent,
                            item.ident,
                            fn_signature,
                            &item.vis,
                            generics,
                            item.span,
>>>>>>> e4472d3b
                        );
                        self.push_rewrite(item.span, rewrite);
                    }
                }
                ast::ItemKind::TyAlias(ref alias_kind) => {
<<<<<<< HEAD
                    let ast::TyAlias {
                        ref generics,
                        ref bounds,
                        ref ty,
                        ..
                    } = **alias_kind;
                    match ty {
                        Some(ty) => {
                            let rewrite = rewrite_type(
                                &self.get_context(),
                                self.block_indent,
                                item.ident,
                                &item.vis,
                                generics,
                                Some(bounds),
                                Some(&*ty),
                                item.span,
                            );
                            self.push_rewrite(item.span, rewrite);
                        }
                        None => {
                            let rewrite = rewrite_opaque_type(
                                &self.get_context(),
                                self.block_indent,
                                item.ident,
                                bounds,
                                generics,
                                &item.vis,
                                item.span,
                            );
                            self.push_rewrite(item.span, rewrite);
                        }
                    }
=======
                    use ItemVisitorKind::Item;
                    self.visit_ty_alias_kind(alias_kind, &Item(&item), item.span);
>>>>>>> e4472d3b
                }
                ast::ItemKind::GlobalAsm(..) => {
                    let snippet = Some(self.snippet(item.span).to_owned());
                    self.push_rewrite(item.span, snippet);
                }
                ast::ItemKind::MacroDef(ref def) => {
                    let rewrite = rewrite_macro_def(
                        &self.get_context(),
                        self.shape(),
                        self.block_indent,
                        def,
                        item.ident,
                        &item.vis,
                        item.span,
                    );
                    self.push_rewrite(item.span, rewrite);
                }
            };
        }
        self.skip_context = skip_context_saved;
    }

    fn visit_ty_alias_kind(
        &mut self,
        ty_kind: &ast::TyAliasKind,
        visitor_kind: &ItemVisitorKind<'_>,
        span: Span,
    ) {
        let rewrite = rewrite_type_alias(
            ty_kind,
            &self.get_context(),
            self.block_indent,
            visitor_kind,
            span,
        );
        self.push_rewrite(span, rewrite);
    }

    fn visit_assoc_item(&mut self, visitor_kind: &ItemVisitorKind<'_>) {
        use ItemVisitorKind::*;
        // TODO(calebcartwright): Not sure the skip spans are correct
        let (ai, skip_span, assoc_ctxt) = match visitor_kind {
            AssocTraitItem(ai) => (*ai, ai.span(), visit::AssocCtxt::Trait),
            AssocImplItem(ai) => (*ai, ai.span, visit::AssocCtxt::Impl),
            _ => unreachable!(),
        };
        skip_out_of_file_lines_range_visitor!(self, ai.span);

        if self.visit_attrs(&ai.attrs, ast::AttrStyle::Outer) {
            self.push_skipped_with_span(&ai.attrs.as_slice(), skip_span, skip_span);
            return;
        }

        // TODO(calebcartwright): consider enabling box_patterns feature gate
<<<<<<< HEAD
        match ti.kind {
            ast::AssocItemKind::Const(..) => self.visit_static(&StaticParts::from_trait_item(ti)),
            ast::AssocItemKind::Fn(ref fn_kind) => {
                let ast::Fn {
                    defaultness,
                    ref sig,
                    ref generics,
                    ref body,
                } = **fn_kind;
                if let Some(ref body) = body {
                    let inner_attrs = inner_attributes(&ti.attrs);
                    let fn_ctxt = visit::FnCtxt::Assoc(visit::AssocCtxt::Trait);
=======
        match (&ai.kind, visitor_kind) {
            (ast::AssocItemKind::Const(..), AssocTraitItem(_)) => {
                self.visit_static(&StaticParts::from_trait_item(&ai))
            }
            (ast::AssocItemKind::Const(..), AssocImplItem(_)) => {
                self.visit_static(&StaticParts::from_impl_item(&ai))
            }
            (ast::AssocItemKind::Fn(ref fn_kind), _) => {
                let ast::FnKind(defaultness, ref sig, ref generics, ref block) = **fn_kind;
                if let Some(ref body) = block {
                    let inner_attrs = inner_attributes(&ai.attrs);
                    let fn_ctxt = visit::FnCtxt::Assoc(assoc_ctxt);
>>>>>>> e4472d3b
                    self.visit_fn(
                        visit::FnKind::Fn(fn_ctxt, ai.ident, sig, &ai.vis, Some(body)),
                        generics,
                        &sig.decl,
                        ai.span,
                        defaultness,
                        Some(&inner_attrs),
                    );
                } else {
                    let indent = self.block_indent;
                    let rewrite =
                        self.rewrite_required_fn(indent, ai.ident, sig, &ai.vis, generics, ai.span);
                    self.push_rewrite(ai.span, rewrite);
                }
            }
<<<<<<< HEAD
            ast::AssocItemKind::TyAlias(ref ty_alias_kind) => {
                let ast::TyAlias {
                    ref generics,
                    ref bounds,
                    ref ty,
                    ..
                } = **ty_alias_kind;
                let rewrite = rewrite_type(
                    &self.get_context(),
                    self.block_indent,
                    ti.ident,
                    &ti.vis,
                    generics,
                    Some(bounds),
                    ty.as_ref(),
                    ti.span,
                );
                self.push_rewrite(ti.span, rewrite);
=======
            (ast::AssocItemKind::TyAlias(ref ty_alias_kind), _) => {
                self.visit_ty_alias_kind(ty_alias_kind, visitor_kind, ai.span);
>>>>>>> e4472d3b
            }
            (ast::AssocItemKind::MacCall(ref mac), _) => {
                self.visit_mac(mac, Some(ai.ident), MacroPosition::Item);
            }
            _ => unreachable!(),
        }
    }

    pub(crate) fn visit_trait_item(&mut self, ti: &ast::AssocItem) {
        self.visit_assoc_item(&ItemVisitorKind::AssocTraitItem(ti));
    }

<<<<<<< HEAD
        match ii.kind {
            ast::AssocItemKind::Fn(ref fn_kind) => {
                let ast::Fn {
                    defaultness,
                    ref sig,
                    ref generics,
                    ref body,
                } = **fn_kind;
                if let Some(ref body) = body {
                    let inner_attrs = inner_attributes(&ii.attrs);
                    let fn_ctxt = visit::FnCtxt::Assoc(visit::AssocCtxt::Impl);
                    self.visit_fn(
                        visit::FnKind::Fn(fn_ctxt, ii.ident, sig, &ii.vis, Some(body)),
                        generics,
                        &sig.decl,
                        ii.span,
                        defaultness,
                        Some(&inner_attrs),
                    );
                } else {
                    let indent = self.block_indent;
                    let rewrite =
                        self.rewrite_required_fn(indent, ii.ident, sig, &ii.vis, generics, ii.span);
                    self.push_rewrite(ii.span, rewrite);
                }
            }
            ast::AssocItemKind::Const(..) => self.visit_static(&StaticParts::from_impl_item(ii)),
            ast::AssocItemKind::TyAlias(ref ty_alias_kind) => {
                let ast::TyAlias {
                    defaultness,
                    ref generics,
                    ref ty,
                    ..
                } = **ty_alias_kind;
                self.push_rewrite(
                    ii.span,
                    rewrite_impl_type(
                        ii.ident,
                        &ii.vis,
                        defaultness,
                        ty.as_ref(),
                        &generics,
                        &self.get_context(),
                        self.block_indent,
                        ii.span,
                    ),
                );
            }
            ast::AssocItemKind::MacCall(ref mac) => {
                self.visit_mac(mac, Some(ii.ident), MacroPosition::Item);
            }
        }
=======
    pub(crate) fn visit_impl_item(&mut self, ii: &ast::AssocItem) {
        self.visit_assoc_item(&ItemVisitorKind::AssocImplItem(ii));
>>>>>>> e4472d3b
    }

    fn visit_mac(&mut self, mac: &ast::MacCall, ident: Option<symbol::Ident>, pos: MacroPosition) {
        skip_out_of_file_lines_range_visitor!(self, mac.span());

        // 1 = ;
        let shape = self.shape().saturating_sub_width(1);
        let rewrite = self.with_context(|ctx| rewrite_macro(mac, ident, ctx, shape, pos));
        // As of v638 of the rustc-ap-* crates, the associated span no longer includes
        // the trailing semicolon. This determines the correct span to ensure scenarios
        // with whitespace between the delimiters and trailing semi (i.e. `foo!(abc)     ;`)
        // are formatted correctly.
        let (span, rewrite) = match macro_style(mac, &self.get_context()) {
            DelimToken::Bracket | DelimToken::Paren if MacroPosition::Item == pos => {
                let search_span = mk_sp(mac.span().hi(), self.snippet_provider.end_pos());
                let hi = self.snippet_provider.span_before(search_span, ";");
                let target_span = mk_sp(mac.span().lo(), hi + BytePos(1));
                let rewrite = rewrite.map(|rw| {
                    if !rw.ends_with(';') {
                        format!("{};", rw)
                    } else {
                        rw
                    }
                });
                (target_span, rewrite)
            }
            _ => (mac.span(), rewrite),
        };

        self.push_rewrite(span, rewrite);
    }

    pub(crate) fn push_str(&mut self, s: &str) {
        self.line_number += count_newlines(s);
        self.buffer.push_str(s);
    }

    #[allow(clippy::needless_pass_by_value)]
    fn push_rewrite_inner(&mut self, span: Span, rewrite: Option<String>) {
        if let Some(ref s) = rewrite {
            self.push_str(s);
        } else {
            let snippet = self.snippet(span);
            self.push_str(snippet.trim());
        }
        self.last_pos = source!(self, span).hi();
    }

    pub(crate) fn push_rewrite(&mut self, span: Span, rewrite: Option<String>) {
        self.format_missing_with_indent(source!(self, span).lo());
        self.push_rewrite_inner(span, rewrite);
    }

    pub(crate) fn push_skipped_with_span(
        &mut self,
        attrs: &[ast::Attribute],
        item_span: Span,
        main_span: Span,
    ) {
        self.format_missing_with_indent(source!(self, item_span).lo());
        // do not take into account the lines with attributes as part of the skipped range
        let attrs_end = attrs
            .iter()
            .map(|attr| self.parse_sess.line_of_byte_pos(attr.span.hi()))
            .max()
            .unwrap_or(1);
        let first_line = self.parse_sess.line_of_byte_pos(main_span.lo());
        // Statement can start after some newlines and/or spaces
        // or it can be on the same line as the last attribute.
        // So here we need to take a minimum between the two.
        let lo = std::cmp::min(attrs_end + 1, first_line);
        self.push_rewrite_inner(item_span, None);
        let hi = self.line_number + 1;
        self.skipped_range.borrow_mut().push((lo, hi));
    }

    pub(crate) fn from_context(ctx: &'a RewriteContext<'_>) -> FmtVisitor<'a> {
        let mut visitor = FmtVisitor::from_parse_sess(
            ctx.parse_sess,
            ctx.config,
            ctx.snippet_provider,
            ctx.report.clone(),
        );
        visitor.skip_context.update(ctx.skip_context.clone());
        visitor.set_parent_context(ctx);
        visitor
    }

    pub(crate) fn from_parse_sess(
        parse_session: &'a ParseSess,
        config: &'a Config,
        snippet_provider: &'a SnippetProvider,
        report: FormatReport,
    ) -> FmtVisitor<'a> {
        FmtVisitor {
            parent_context: None,
            parse_sess: parse_session,
            buffer: String::with_capacity(snippet_provider.big_snippet.len() * 2),
            last_pos: BytePos(0),
            block_indent: Indent::empty(),
            config,
            is_if_else_block: false,
            snippet_provider,
            line_number: 0,
            skipped_range: Rc::new(RefCell::new(vec![])),
            is_macro_def: false,
            macro_rewrite_failure: false,
            report,
            skip_context: Default::default(),
        }
    }

    pub(crate) fn opt_snippet(&'b self, span: Span) -> Option<&'a str> {
        self.snippet_provider.span_to_snippet(span)
    }

    pub(crate) fn snippet(&'b self, span: Span) -> &'a str {
        self.opt_snippet(span).unwrap()
    }

    // Returns true if we should skip the following item.
    pub(crate) fn visit_attrs(&mut self, attrs: &[ast::Attribute], style: ast::AttrStyle) -> bool {
        for attr in attrs {
            if attr.has_name(depr_skip_annotation()) {
                let file_name = self.parse_sess.span_to_filename(attr.span);
                self.report.append(
                    file_name,
                    vec![FormattingError::from_span(
                        attr.span,
                        self.parse_sess,
                        ErrorKind::DeprecatedAttr,
                    )],
                );
            } else {
                match &attr.kind {
                    ast::AttrKind::Normal(ref attribute_item, _)
                        if self.is_unknown_rustfmt_attr(&attribute_item.path.segments) =>
                    {
                        let file_name = self.parse_sess.span_to_filename(attr.span);
                        self.report.append(
                            file_name,
                            vec![FormattingError::from_span(
                                attr.span,
                                self.parse_sess,
                                ErrorKind::BadAttr,
                            )],
                        );
                    }
                    _ => (),
                }
            }
        }
        if contains_skip(attrs) {
            return true;
        }

        let attrs: Vec<_> = attrs.iter().filter(|a| a.style == style).cloned().collect();
        if attrs.is_empty() {
            return false;
        }

        let rewrite = attrs.rewrite(&self.get_context(), self.shape());
        let span = mk_sp(attrs[0].span.lo(), attrs[attrs.len() - 1].span.hi());
        self.push_rewrite(span, rewrite);

        false
    }

    fn is_unknown_rustfmt_attr(&self, segments: &[ast::PathSegment]) -> bool {
        if segments[0].ident.to_string() != "rustfmt" {
            return false;
        }
        !is_skip_attr(segments)
    }

    fn walk_mod_items(&mut self, items: &[rustc_ast::ptr::P<ast::Item>]) {
        self.visit_items_with_reordering(&ptr_vec_to_ref_vec(items));
    }

    fn walk_stmts(&mut self, stmts: &[Stmt<'_>], include_current_empty_semi: bool) {
        if stmts.is_empty() {
            return;
        }

        // Extract leading `use ...;`.
        let items: Vec<_> = stmts
            .iter()
            .take_while(|stmt| stmt.to_item().map_or(false, is_use_item))
            .filter_map(|stmt| stmt.to_item())
            .collect();

        if items.is_empty() {
            self.visit_stmt(&stmts[0], include_current_empty_semi);

            // FIXME(calebcartwright 2021-01-03) - This exists strictly to maintain legacy
            // formatting where rustfmt would preserve redundant semicolons on Items in a
            // statement position.
            //
            // Starting in rustc-ap-* v692 (~2020-12-01) the rustc parser now parses this as
            // two separate statements (Item and Empty kinds), whereas before it was parsed as
            // a single statement with the statement's span including the redundant semicolon.
            //
            // rustfmt typically tosses unnecessary/redundant semicolons, and eventually we
            // should toss these as well, but doing so at this time would
            // break the Stability Guarantee
            // N.B. This could be updated to utilize the version gates.
            let include_next_empty = if stmts.len() > 1 {
                matches!(
                    (&stmts[0].as_ast_node().kind, &stmts[1].as_ast_node().kind),
                    (ast::StmtKind::Item(_), ast::StmtKind::Empty)
                )
            } else {
                false
            };

            self.walk_stmts(&stmts[1..], include_next_empty);
        } else {
            self.visit_items_with_reordering(&items);
            self.walk_stmts(&stmts[items.len()..], false);
        }
    }

    fn walk_block_stmts(&mut self, b: &ast::Block) {
        self.walk_stmts(&Stmt::from_ast_nodes(b.stmts.iter()), false)
    }

    fn format_mod(
        &mut self,
        mod_kind: &ast::ModKind,
        unsafety: ast::Unsafe,
        vis: &ast::Visibility,
        s: Span,
        ident: symbol::Ident,
        attrs: &[ast::Attribute],
    ) {
        let vis_str = utils::format_visibility(&self.get_context(), vis);
        self.push_str(&*vis_str);
        self.push_str(format_unsafety(unsafety));
        self.push_str("mod ");
        // Calling `to_owned()` to work around borrow checker.
        let ident_str = rewrite_ident(&self.get_context(), ident).to_owned();
        self.push_str(&ident_str);

        if let ast::ModKind::Loaded(ref items, ast::Inline::Yes, inner_span) = mod_kind {
            match self.config.brace_style() {
                BraceStyle::AlwaysNextLine => {
                    let indent_str = self.block_indent.to_string_with_newline(self.config);
                    self.push_str(&indent_str);
                    self.push_str("{");
                }
                _ => self.push_str(" {"),
            }
            // Hackery to account for the closing }.
            let mod_lo = self.snippet_provider.span_after(source!(self, s), "{");
            let body_snippet =
                self.snippet(mk_sp(mod_lo, source!(self, inner_span).hi() - BytePos(1)));
            let body_snippet = body_snippet.trim();
            if body_snippet.is_empty() {
                self.push_str("}");
            } else {
                self.last_pos = mod_lo;
                self.block_indent = self.block_indent.block_indent(self.config);
                self.visit_attrs(attrs, ast::AttrStyle::Inner);
                self.walk_mod_items(items);
                let missing_span = self.next_span(inner_span.hi() - BytePos(1));
                self.close_block(missing_span, false);
            }
            self.last_pos = source!(self, inner_span).hi();
        } else {
            self.push_str(";");
            self.last_pos = source!(self, s).hi();
        }
    }

    pub(crate) fn format_separate_mod(&mut self, m: &Module<'_>, end_pos: BytePos) {
        self.block_indent = Indent::empty();
        if self.visit_attrs(m.attrs(), ast::AttrStyle::Inner) {
            self.push_skipped_with_span(m.attrs(), m.span, m.span);
        } else {
            self.walk_mod_items(&m.items);
            self.format_missing_with_indent(end_pos);
        }
    }

    pub(crate) fn skip_empty_lines(&mut self, end_pos: BytePos) {
        while let Some(pos) = self
            .snippet_provider
            .opt_span_after(self.next_span(end_pos), "\n")
        {
            if let Some(snippet) = self.opt_snippet(self.next_span(pos)) {
                if snippet.trim().is_empty() {
                    self.last_pos = pos;
                } else {
                    return;
                }
            }
        }
    }

    pub(crate) fn with_context<F>(&mut self, f: F) -> Option<String>
    where
        F: Fn(&RewriteContext<'_>) -> Option<String>,
    {
        let context = self.get_context();
        let result = f(&context);

        self.macro_rewrite_failure |= context.macro_rewrite_failure.get();
        result
    }

    pub(crate) fn get_context(&self) -> RewriteContext<'_> {
        RewriteContext {
            parse_sess: self.parse_sess,
            config: self.config,
            inside_macro: Rc::new(Cell::new(false)),
            use_block: Cell::new(false),
            is_if_else_block: Cell::new(false),
            force_one_line_chain: Cell::new(false),
            snippet_provider: self.snippet_provider,
            macro_rewrite_failure: Cell::new(false),
            is_macro_def: self.is_macro_def,
            report: self.report.clone(),
            skip_context: self.skip_context.clone(),
            skipped_range: self.skipped_range.clone(),
        }
    }
}<|MERGE_RESOLUTION|>--- conflicted
+++ resolved
@@ -552,17 +552,7 @@
                             _ => visit::FnCtxt::Foreign,
                         };
                         self.visit_fn(
-<<<<<<< HEAD
                             visit::FnKind::Fn(fn_ctxt, item.ident, &sig, &item.vis, Some(body)),
-=======
-                            visit::FnKind::Fn(
-                                fn_ctxt,
-                                item.ident,
-                                fn_signature,
-                                &item.vis,
-                                Some(body),
-                            ),
->>>>>>> e4472d3b
                             generics,
                             &sig.decl,
                             item.span,
@@ -572,59 +562,14 @@
                     } else {
                         let indent = self.block_indent;
                         let rewrite = self.rewrite_required_fn(
-<<<<<<< HEAD
                             indent, item.ident, &sig, &item.vis, generics, item.span,
-=======
-                            indent,
-                            item.ident,
-                            fn_signature,
-                            &item.vis,
-                            generics,
-                            item.span,
->>>>>>> e4472d3b
                         );
                         self.push_rewrite(item.span, rewrite);
                     }
                 }
-                ast::ItemKind::TyAlias(ref alias_kind) => {
-<<<<<<< HEAD
-                    let ast::TyAlias {
-                        ref generics,
-                        ref bounds,
-                        ref ty,
-                        ..
-                    } = **alias_kind;
-                    match ty {
-                        Some(ty) => {
-                            let rewrite = rewrite_type(
-                                &self.get_context(),
-                                self.block_indent,
-                                item.ident,
-                                &item.vis,
-                                generics,
-                                Some(bounds),
-                                Some(&*ty),
-                                item.span,
-                            );
-                            self.push_rewrite(item.span, rewrite);
-                        }
-                        None => {
-                            let rewrite = rewrite_opaque_type(
-                                &self.get_context(),
-                                self.block_indent,
-                                item.ident,
-                                bounds,
-                                generics,
-                                &item.vis,
-                                item.span,
-                            );
-                            self.push_rewrite(item.span, rewrite);
-                        }
-                    }
-=======
+                ast::ItemKind::TyAlias(ref ty_alias) => {
                     use ItemVisitorKind::Item;
-                    self.visit_ty_alias_kind(alias_kind, &Item(&item), item.span);
->>>>>>> e4472d3b
+                    self.visit_ty_alias_kind(ty_alias, &Item(&item), item.span);
                 }
                 ast::ItemKind::GlobalAsm(..) => {
                     let snippet = Some(self.snippet(item.span).to_owned());
@@ -649,7 +594,7 @@
 
     fn visit_ty_alias_kind(
         &mut self,
-        ty_kind: &ast::TyAliasKind,
+        ty_kind: &ast::TyAlias,
         visitor_kind: &ItemVisitorKind<'_>,
         span: Span,
     ) {
@@ -679,10 +624,14 @@
         }
 
         // TODO(calebcartwright): consider enabling box_patterns feature gate
-<<<<<<< HEAD
-        match ti.kind {
-            ast::AssocItemKind::Const(..) => self.visit_static(&StaticParts::from_trait_item(ti)),
-            ast::AssocItemKind::Fn(ref fn_kind) => {
+        match (&ai.kind, visitor_kind) {
+            (ast::AssocItemKind::Const(..), AssocTraitItem(_)) => {
+                self.visit_static(&StaticParts::from_trait_item(&ai))
+            }
+            (ast::AssocItemKind::Const(..), AssocImplItem(_)) => {
+                self.visit_static(&StaticParts::from_impl_item(&ai))
+            }
+            (ast::AssocItemKind::Fn(ref fn_kind), _) => {
                 let ast::Fn {
                     defaultness,
                     ref sig,
@@ -690,22 +639,8 @@
                     ref body,
                 } = **fn_kind;
                 if let Some(ref body) = body {
-                    let inner_attrs = inner_attributes(&ti.attrs);
-                    let fn_ctxt = visit::FnCtxt::Assoc(visit::AssocCtxt::Trait);
-=======
-        match (&ai.kind, visitor_kind) {
-            (ast::AssocItemKind::Const(..), AssocTraitItem(_)) => {
-                self.visit_static(&StaticParts::from_trait_item(&ai))
-            }
-            (ast::AssocItemKind::Const(..), AssocImplItem(_)) => {
-                self.visit_static(&StaticParts::from_impl_item(&ai))
-            }
-            (ast::AssocItemKind::Fn(ref fn_kind), _) => {
-                let ast::FnKind(defaultness, ref sig, ref generics, ref block) = **fn_kind;
-                if let Some(ref body) = block {
                     let inner_attrs = inner_attributes(&ai.attrs);
                     let fn_ctxt = visit::FnCtxt::Assoc(assoc_ctxt);
->>>>>>> e4472d3b
                     self.visit_fn(
                         visit::FnKind::Fn(fn_ctxt, ai.ident, sig, &ai.vis, Some(body)),
                         generics,
@@ -721,29 +656,8 @@
                     self.push_rewrite(ai.span, rewrite);
                 }
             }
-<<<<<<< HEAD
-            ast::AssocItemKind::TyAlias(ref ty_alias_kind) => {
-                let ast::TyAlias {
-                    ref generics,
-                    ref bounds,
-                    ref ty,
-                    ..
-                } = **ty_alias_kind;
-                let rewrite = rewrite_type(
-                    &self.get_context(),
-                    self.block_indent,
-                    ti.ident,
-                    &ti.vis,
-                    generics,
-                    Some(bounds),
-                    ty.as_ref(),
-                    ti.span,
-                );
-                self.push_rewrite(ti.span, rewrite);
-=======
-            (ast::AssocItemKind::TyAlias(ref ty_alias_kind), _) => {
-                self.visit_ty_alias_kind(ty_alias_kind, visitor_kind, ai.span);
->>>>>>> e4472d3b
+            (ast::AssocItemKind::TyAlias(ref ty_alias), _) => {
+                self.visit_ty_alias_kind(ty_alias, visitor_kind, ai.span);
             }
             (ast::AssocItemKind::MacCall(ref mac), _) => {
                 self.visit_mac(mac, Some(ai.ident), MacroPosition::Item);
@@ -756,63 +670,8 @@
         self.visit_assoc_item(&ItemVisitorKind::AssocTraitItem(ti));
     }
 
-<<<<<<< HEAD
-        match ii.kind {
-            ast::AssocItemKind::Fn(ref fn_kind) => {
-                let ast::Fn {
-                    defaultness,
-                    ref sig,
-                    ref generics,
-                    ref body,
-                } = **fn_kind;
-                if let Some(ref body) = body {
-                    let inner_attrs = inner_attributes(&ii.attrs);
-                    let fn_ctxt = visit::FnCtxt::Assoc(visit::AssocCtxt::Impl);
-                    self.visit_fn(
-                        visit::FnKind::Fn(fn_ctxt, ii.ident, sig, &ii.vis, Some(body)),
-                        generics,
-                        &sig.decl,
-                        ii.span,
-                        defaultness,
-                        Some(&inner_attrs),
-                    );
-                } else {
-                    let indent = self.block_indent;
-                    let rewrite =
-                        self.rewrite_required_fn(indent, ii.ident, sig, &ii.vis, generics, ii.span);
-                    self.push_rewrite(ii.span, rewrite);
-                }
-            }
-            ast::AssocItemKind::Const(..) => self.visit_static(&StaticParts::from_impl_item(ii)),
-            ast::AssocItemKind::TyAlias(ref ty_alias_kind) => {
-                let ast::TyAlias {
-                    defaultness,
-                    ref generics,
-                    ref ty,
-                    ..
-                } = **ty_alias_kind;
-                self.push_rewrite(
-                    ii.span,
-                    rewrite_impl_type(
-                        ii.ident,
-                        &ii.vis,
-                        defaultness,
-                        ty.as_ref(),
-                        &generics,
-                        &self.get_context(),
-                        self.block_indent,
-                        ii.span,
-                    ),
-                );
-            }
-            ast::AssocItemKind::MacCall(ref mac) => {
-                self.visit_mac(mac, Some(ii.ident), MacroPosition::Item);
-            }
-        }
-=======
     pub(crate) fn visit_impl_item(&mut self, ii: &ast::AssocItem) {
         self.visit_assoc_item(&ItemVisitorKind::AssocImplItem(ii));
->>>>>>> e4472d3b
     }
 
     fn visit_mac(&mut self, mac: &ast::MacCall, ident: Option<symbol::Ident>, pos: MacroPosition) {
