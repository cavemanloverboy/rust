// run-rustfix

#![feature(lint_reasons)]
#![feature(yeet_expr)]
#![allow(unused)]
#![allow(
    clippy::if_same_then_else,
    clippy::single_match,
    clippy::needless_bool,
    clippy::equatable_if_let
)]
#![warn(clippy::needless_return)]

use std::cell::RefCell;

macro_rules! the_answer {
    () => {
        42
    };
}

fn test_end_of_fn() -> bool {
    if true {
        // no error!
        return true;
    }
    true
}

fn test_no_semicolon() -> bool {
    true
}

fn test_if_block() -> bool {
    if true {
        true
    } else {
        false
    }
}

fn test_match(x: bool) -> bool {
    match x {
        true => false,
        false => {
            true
        },
    }
}

fn test_closure() {
    let _ = || {
        true
    };
    let _ = || true;
}

fn test_macro_call() -> i32 {
    the_answer!()
}

fn test_void_fun() {
}

fn test_void_if_fun(b: bool) {
    if b {
    } else {
    }
}

fn test_void_match(x: u32) {
    match x {
        0 => (),
        _ => (),
    }
}

fn test_nested_match(x: u32) {
    match x {
        0 => (),
        1 => {
            let _ = 42;
        },
        _ => (),
    }
}

fn temporary_outlives_local() -> String {
    let x = RefCell::<String>::default();
    return x.borrow().clone();
}

fn borrows_but_not_last(value: bool) -> String {
    if value {
        let x = RefCell::<String>::default();
        let _a = x.borrow().clone();
        String::from("test")
    } else {
        String::new()
    }
}

macro_rules! needed_return {
    ($e:expr) => {
        if $e > 3 {
            return;
        }
    };
}

fn test_return_in_macro() {
    // This will return and the macro below won't be executed. Removing the `return` from the macro
    // will change semantics.
    needed_return!(10);
    needed_return!(0);
}

mod issue6501 {
    #[allow(clippy::unnecessary_lazy_evaluations)]
    fn foo(bar: Result<(), ()>) {
        bar.unwrap_or_else(|_| {})
    }

    fn test_closure() {
        let _ = || {
        };
        let _ = || {};
    }

    struct Foo;
    #[allow(clippy::unnecessary_lazy_evaluations)]
    fn bar(res: Result<Foo, u8>) -> Foo {
        res.unwrap_or_else(|_| Foo)
    }
}

async fn async_test_end_of_fn() -> bool {
    if true {
        // no error!
        return true;
    }
    true
}

async fn async_test_no_semicolon() -> bool {
    true
}

async fn async_test_if_block() -> bool {
    if true {
        true
    } else {
        false
    }
}

async fn async_test_match(x: bool) -> bool {
    match x {
        true => false,
        false => {
            true
        },
    }
}

async fn async_test_closure() {
    let _ = || {
        true
    };
    let _ = || true;
}

async fn async_test_macro_call() -> i32 {
    the_answer!()
}

async fn async_test_void_fun() {
}

async fn async_test_void_if_fun(b: bool) {
    if b {
    } else {
    }
}

async fn async_test_void_match(x: u32) {
    match x {
        0 => (),
        _ => (),
    }
}

async fn async_temporary_outlives_local() -> String {
    let x = RefCell::<String>::default();
    return x.borrow().clone();
}

async fn async_borrows_but_not_last(value: bool) -> String {
    if value {
        let x = RefCell::<String>::default();
        let _a = x.borrow().clone();
        String::from("test")
    } else {
        String::new()
    }
}

async fn async_test_return_in_macro() {
    needed_return!(10);
    needed_return!(0);
}

fn let_else() {
    let Some(1) = Some(1) else { return };
}

fn needless_return_macro() -> String {
    let _ = "foo";
    let _ = "bar";
    format!("Hello {}", "world!")
}

fn issue_9361() -> i32 {
    #[allow(clippy::integer_arithmetic)]
    return 1 + 2;
}

fn issue8336(x: i32) -> bool {
    if x > 0 {
        println!("something");
        true
    } else {
        false
    }
}

fn issue8156(x: u8) -> u64 {
    match x {
        80 => {
            10
        },
        _ => {
            100
        },
    }
}

// Ideally the compiler should throw `unused_braces` in this case
fn issue9192() -> i32 {
    {
        0
    }
}

fn issue9503(x: usize) -> isize {
    unsafe {
        if x > 12 {
            *(x as *const isize)
        } else {
            !*(x as *const isize)
        }
    }
}

mod issue9416 {
    pub fn with_newline() {
        let _ = 42;
    }

    #[rustfmt::skip]
    pub fn oneline() {
        let _ = 42;
    }
}

fn issue9947() -> Result<(), String> {
    do yeet "hello";
}

<<<<<<< HEAD
=======
// without anyhow, but triggers the same bug I believe
#[expect(clippy::useless_format)]
fn issue10051() -> Result<String, String> {
    if true {
        Ok(format!("ok!"))
    } else {
        Err(format!("err!"))
    }
}

>>>>>>> f9ca9d41
fn main() {}<|MERGE_RESOLUTION|>--- conflicted
+++ resolved
@@ -277,8 +277,6 @@
     do yeet "hello";
 }
 
-<<<<<<< HEAD
-=======
 // without anyhow, but triggers the same bug I believe
 #[expect(clippy::useless_format)]
 fn issue10051() -> Result<String, String> {
@@ -289,5 +287,4 @@
     }
 }
 
->>>>>>> f9ca9d41
 fn main() {}